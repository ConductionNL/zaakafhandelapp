<script setup>
import { navigationStore } from '../../store/store.js'
</script>

<template>
	<div class="detailContainer">
		<div id="app-content">
			<!-- app-content-wrapper is optional, only use if app-content-list  -->
			<div>
				<div class="head">
					<h1 class="h1">
						{{ store.taakItem.title }}
					</h1>
					<NcActions :primary="true" menu-name="Acties">
						<template #icon>
							<DotsHorizontal :size="20" />
						</template>
						<NcActionButton @click="store.setModal('editTaak')">
							<template #icon>
								<Pencil :size="20" />
							</template>
							Bewerken
						</NcActionButton>
						<NcActionButton @click="store.setDialog('deleteTaak')">
							<template #icon>
								<TrashCanOutline :size="20" />
							</template>
							Verwijderen
						</NcActionButton>
					</NcActions>
				</div>
				<div class="grid">
					<div class="gridContent">
						<b>Sammenvatting:</b>
						<span>{{ store.taakItem.onderwerp }}</span>
					</div>
				</div>
			</div>
		</div>
	</div>
</template>

<script>
// Components
import { NcActions, NcActionButton } from '@nextcloud/vue'

// Icons
import DotsHorizontal from 'vue-material-design-icons/DotsHorizontal.vue'
import Pencil from 'vue-material-design-icons/Pencil.vue'
import TrashCanOutline from 'vue-material-design-icons/TrashCanOutline.vue'

export default {
	name: 'TaakDetails',
	components: {
<<<<<<< HEAD
		// Icons
		Pencil,
		DotsHorizontal,
		TrashCanOutline,
=======
		NcLoadingIcon,
	},
	props: {
		taakId: {
			type: String,
			required: true,
		},
	},
	data() {
		return {
			taak: [],
			loading: false,
		}
	},
	watch: {
		taakId: {
			handler(taakId) {
				this.fetchData(taakId)
			},
			deep: true,
		},
	},
	mounted() {
		this.fetchData(store.taakId)
	},
	methods: {
		fetchData(taakId) {
			this.loading = true
			fetch(
				'/index.php/apps/zaakafhandelapp/api/taken/' + taakId,
				{
					method: 'GET',
				},
			)
				.then((response) => {
					response.json().then((data) => {
						this.taak = data
					})
					this.loading = false
				})
				.catch((err) => {
					console.error(err)
					this.loading = false
				})
		},
		editTaak(taak) {
			store.setTaakItem(taak)
			navigationStore.setModal('editTaak')
		},
>>>>>>> f563834c
	},
}
</script>

<style>
h4 {
  font-weight: bold
}

.h1 {
  display: block !important;
  font-size: 2em !important;
  margin-block-start: 0.67em !important;
  margin-block-end: 0.67em !important;
  margin-inline-start: 0px !important;
  margin-inline-end: 0px !important;
  font-weight: bold !important;
  unicode-bidi: isolate !important;
}

.grid {
  display: grid;
  grid-gap: 24px;
  grid-template-columns: 1fr 1fr;
  margin-block-start: var(--zaa-margin-50);
  margin-block-end: var(--zaa-margin-50);
}

.gridContent {
  display: flex;
  gap: 25px;
}

</style>
<|MERGE_RESOLUTION|>--- conflicted
+++ resolved
@@ -1,144 +1,140 @@
-<script setup>
-import { navigationStore } from '../../store/store.js'
-</script>
-
-<template>
-	<div class="detailContainer">
-		<div id="app-content">
-			<!-- app-content-wrapper is optional, only use if app-content-list  -->
-			<div>
-				<div class="head">
-					<h1 class="h1">
-						{{ store.taakItem.title }}
-					</h1>
-					<NcActions :primary="true" menu-name="Acties">
-						<template #icon>
-							<DotsHorizontal :size="20" />
-						</template>
-						<NcActionButton @click="store.setModal('editTaak')">
-							<template #icon>
-								<Pencil :size="20" />
-							</template>
-							Bewerken
-						</NcActionButton>
-						<NcActionButton @click="store.setDialog('deleteTaak')">
-							<template #icon>
-								<TrashCanOutline :size="20" />
-							</template>
-							Verwijderen
-						</NcActionButton>
-					</NcActions>
-				</div>
-				<div class="grid">
-					<div class="gridContent">
-						<b>Sammenvatting:</b>
-						<span>{{ store.taakItem.onderwerp }}</span>
-					</div>
-				</div>
-			</div>
-		</div>
-	</div>
-</template>
-
-<script>
-// Components
-import { NcActions, NcActionButton } from '@nextcloud/vue'
-
-// Icons
-import DotsHorizontal from 'vue-material-design-icons/DotsHorizontal.vue'
-import Pencil from 'vue-material-design-icons/Pencil.vue'
-import TrashCanOutline from 'vue-material-design-icons/TrashCanOutline.vue'
-
-export default {
-	name: 'TaakDetails',
-	components: {
-<<<<<<< HEAD
-		// Icons
-		Pencil,
-		DotsHorizontal,
-		TrashCanOutline,
-=======
-		NcLoadingIcon,
-	},
-	props: {
-		taakId: {
-			type: String,
-			required: true,
-		},
-	},
-	data() {
-		return {
-			taak: [],
-			loading: false,
-		}
-	},
-	watch: {
-		taakId: {
-			handler(taakId) {
-				this.fetchData(taakId)
-			},
-			deep: true,
-		},
-	},
-	mounted() {
-		this.fetchData(store.taakId)
-	},
-	methods: {
-		fetchData(taakId) {
-			this.loading = true
-			fetch(
-				'/index.php/apps/zaakafhandelapp/api/taken/' + taakId,
-				{
-					method: 'GET',
-				},
-			)
-				.then((response) => {
-					response.json().then((data) => {
-						this.taak = data
-					})
-					this.loading = false
-				})
-				.catch((err) => {
-					console.error(err)
-					this.loading = false
-				})
-		},
-		editTaak(taak) {
-			store.setTaakItem(taak)
-			navigationStore.setModal('editTaak')
-		},
->>>>>>> f563834c
-	},
-}
-</script>
-
-<style>
-h4 {
-  font-weight: bold
-}
-
-.h1 {
-  display: block !important;
-  font-size: 2em !important;
-  margin-block-start: 0.67em !important;
-  margin-block-end: 0.67em !important;
-  margin-inline-start: 0px !important;
-  margin-inline-end: 0px !important;
-  font-weight: bold !important;
-  unicode-bidi: isolate !important;
-}
-
-.grid {
-  display: grid;
-  grid-gap: 24px;
-  grid-template-columns: 1fr 1fr;
-  margin-block-start: var(--zaa-margin-50);
-  margin-block-end: var(--zaa-margin-50);
-}
-
-.gridContent {
-  display: flex;
-  gap: 25px;
-}
-
-</style>
+<script setup>
+import { navigationStore } from '../../store/store.js'
+</script>
+
+<template>
+	<div class="detailContainer">
+		<div id="app-content">
+			<!-- app-content-wrapper is optional, only use if app-content-list  -->
+			<div>
+				<div class="head">
+					<h1 class="h1">
+						{{ store.taakItem.title }}
+					</h1>
+					<NcActions :primary="true" menu-name="Acties">
+						<template #icon>
+							<DotsHorizontal :size="20" />
+						</template>
+						<NcActionButton @click="store.setModal('editTaak')">
+							<template #icon>
+								<Pencil :size="20" />
+							</template>
+							Bewerken
+						</NcActionButton>
+						<NcActionButton @click="store.setDialog('deleteTaak')">
+							<template #icon>
+								<TrashCanOutline :size="20" />
+							</template>
+							Verwijderen
+						</NcActionButton>
+					</NcActions>
+				</div>
+				<div class="grid">
+					<div class="gridContent">
+						<b>Sammenvatting:</b>
+						<span>{{ store.taakItem.onderwerp }}</span>
+					</div>
+				</div>
+			</div>
+		</div>
+	</div>
+</template>
+
+<script>
+// Components
+import { NcActions, NcActionButton } from '@nextcloud/vue'
+
+// Icons
+import DotsHorizontal from 'vue-material-design-icons/DotsHorizontal.vue'
+import Pencil from 'vue-material-design-icons/Pencil.vue'
+import TrashCanOutline from 'vue-material-design-icons/TrashCanOutline.vue'
+
+export default {
+	name: 'TaakDetails',
+	components: {
+		// Icons
+		Pencil,
+		DotsHorizontal,
+		TrashCanOutline,
+	},
+	props: {
+		taakId: {
+			type: String,
+			required: true,
+		},
+	},
+	data() {
+		return {
+			taak: [],
+			loading: false,
+		}
+	},
+	watch: {
+		taakId: {
+			handler(taakId) {
+				this.fetchData(taakId)
+			},
+			deep: true,
+		},
+	},
+	mounted() {
+		this.fetchData(store.taakId)
+	},
+	methods: {
+		fetchData(taakId) {
+			this.loading = true
+			fetch(
+				'/index.php/apps/zaakafhandelapp/api/taken/' + taakId,
+				{
+					method: 'GET',
+				},
+			)
+				.then((response) => {
+					response.json().then((data) => {
+						this.taak = data
+					})
+					this.loading = false
+				})
+				.catch((err) => {
+					console.error(err)
+					this.loading = false
+				})
+		},
+		editTaak(taak) {
+			store.setTaakItem(taak)
+			navigationStore.setModal('editTaak')
+		},
+	},
+}
+</script>
+
+<style>
+h4 {
+  font-weight: bold
+}
+
+.h1 {
+  display: block !important;
+  font-size: 2em !important;
+  margin-block-start: 0.67em !important;
+  margin-block-end: 0.67em !important;
+  margin-inline-start: 0px !important;
+  margin-inline-end: 0px !important;
+  font-weight: bold !important;
+  unicode-bidi: isolate !important;
+}
+
+.grid {
+  display: grid;
+  grid-gap: 24px;
+  grid-template-columns: 1fr 1fr;
+  margin-block-start: var(--zaa-margin-50);
+  margin-block-end: var(--zaa-margin-50);
+}
+
+.gridContent {
+  display: flex;
+  gap: 25px;
+}
+
+</style>