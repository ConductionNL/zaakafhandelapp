<script setup>
import { navigationStore } from '../../store/store.js'
</script>

<template>
	<NcAppContent>
		<template #list>
			<TakenList />
		</template>
		<template #default>
<<<<<<< HEAD
			<NcEmptyContent v-if="!store.taakItem || !store.taakItem.id || store.selected != 'taken' "
=======
			<NcEmptyContent v-if="!store.taakId || navigationStore.selected != 'taken' "
>>>>>>> f563834c
				class="detailContainer"
				name="Geen taak"
				description="Nog geen taak geselecteerd">
				<template #icon>
					<CalendarMonthOutline />
				</template>
				<template #action>
					<NcButton type="primary" @click="navigationStore.setModal('addTaak')">
						Taak toevoegen
					</NcButton>
				</template>
			</NcEmptyContent>
<<<<<<< HEAD
			<TaakDetails v-if="store.taakItem && store.taakItem.id && store.selected === 'taken'" />
=======
			<TaakDetails v-if="store.taakId && navigationStore.selected === 'taken'" :taak-id="store.taakId" />
>>>>>>> f563834c
		</template>
	</NcAppContent>
</template>

<script>
import { NcAppContent, NcEmptyContent, NcButton } from '@nextcloud/vue'
import TakenList from './TakenList.vue'
import TaakDetails from './TaakDetails.vue'
// eslint-disable-next-line n/no-missing-import
import CalendarMonthOutline from 'vue-material-design-icons/CalendarMonthOutline'

export default {
	name: 'TakenIndex',
	components: {
		NcAppContent,
		NcEmptyContent,
		NcButton,
		TakenList,
		TaakDetails,
		CalendarMonthOutline,
	},
}
</script>
<|MERGE_RESOLUTION|>--- conflicted
+++ resolved
@@ -1,55 +1,47 @@
-<script setup>
-import { navigationStore } from '../../store/store.js'
-</script>
-
-<template>
-	<NcAppContent>
-		<template #list>
-			<TakenList />
-		</template>
-		<template #default>
-<<<<<<< HEAD
-			<NcEmptyContent v-if="!store.taakItem || !store.taakItem.id || store.selected != 'taken' "
-=======
-			<NcEmptyContent v-if="!store.taakId || navigationStore.selected != 'taken' "
->>>>>>> f563834c
-				class="detailContainer"
-				name="Geen taak"
-				description="Nog geen taak geselecteerd">
-				<template #icon>
-					<CalendarMonthOutline />
-				</template>
-				<template #action>
-					<NcButton type="primary" @click="navigationStore.setModal('addTaak')">
-						Taak toevoegen
-					</NcButton>
-				</template>
-			</NcEmptyContent>
-<<<<<<< HEAD
-			<TaakDetails v-if="store.taakItem && store.taakItem.id && store.selected === 'taken'" />
-=======
-			<TaakDetails v-if="store.taakId && navigationStore.selected === 'taken'" :taak-id="store.taakId" />
->>>>>>> f563834c
-		</template>
-	</NcAppContent>
-</template>
-
-<script>
-import { NcAppContent, NcEmptyContent, NcButton } from '@nextcloud/vue'
-import TakenList from './TakenList.vue'
-import TaakDetails from './TaakDetails.vue'
-// eslint-disable-next-line n/no-missing-import
-import CalendarMonthOutline from 'vue-material-design-icons/CalendarMonthOutline'
-
-export default {
-	name: 'TakenIndex',
-	components: {
-		NcAppContent,
-		NcEmptyContent,
-		NcButton,
-		TakenList,
-		TaakDetails,
-		CalendarMonthOutline,
-	},
-}
-</script>
+<script setup>
+import { navigationStore } from '../../store/store.js'
+</script>
+
+<template>
+	<NcAppContent>
+		<template #list>
+			<TakenList />
+		</template>
+		<template #default>
+			<NcEmptyContent v-if="!store.taakId || navigationStore.selected != 'taken' "
+				class="detailContainer"
+				name="Geen taak"
+				description="Nog geen taak geselecteerd">
+				<template #icon>
+					<CalendarMonthOutline />
+				</template>
+				<template #action>
+					<NcButton type="primary" @click="navigationStore.setModal('addTaak')">
+						Taak toevoegen
+					</NcButton>
+				</template>
+			</NcEmptyContent>
+			<TaakDetails v-if="store.taakId && navigationStore.selected === 'taken'" :taak-id="store.taakId" />
+		</template>
+	</NcAppContent>
+</template>
+
+<script>
+import { NcAppContent, NcEmptyContent, NcButton } from '@nextcloud/vue'
+import TakenList from './TakenList.vue'
+import TaakDetails from './TaakDetails.vue'
+// eslint-disable-next-line n/no-missing-import
+import CalendarMonthOutline from 'vue-material-design-icons/CalendarMonthOutline'
+
+export default {
+	name: 'TakenIndex',
+	components: {
+		NcAppContent,
+		NcEmptyContent,
+		NcButton,
+		TakenList,
+		TaakDetails,
+		CalendarMonthOutline,
+	},
+}
+</script>