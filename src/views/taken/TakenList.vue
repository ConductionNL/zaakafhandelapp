<script setup>
import { klantStore, navigationStore, taakStore } from '../../store/store.js'
</script>

<template>
	<NcAppContentList>
		<ul>
			<div class="listHeader">
				<NcTextField
					:value.sync="search"
					:show-trailing-button="search !== ''"
					label="Search"
					class="searchField"
					trailing-button-icon="close"
					@trailing-button-click="clearText">
					<Magnify :size="20" />
				</NcTextField>
				<NcActions>
					<NcActionButton @click="taakStore.refreshTakenList()">
						<template #icon>
							<Refresh :size="20" />
						</template>
						Ververs
					</NcActionButton>
					<NcActionButton @click="taakStore.setTaakItem(null); navigationStore.setModal('editTaak')">
						<template #icon>
							<Plus :size="20" />
						</template>
						Taak toevoegen
					</NcActionButton>
				</NcActions>
			</div>
<<<<<<< HEAD
			<div v-if="taakStore.takenList?.length">
=======
			<div v-if="taakStore.takenList?.length && users && !loading">
>>>>>>> 437cbc35
				<NcListItem v-for="(taak, i) in taakStore.takenList"
					:key="`${taak}${i}`"
					:name="taak?.title"
					:force-display-actions="true"
					:active="$route.params?.id === taak?.id"
					:details="taak.status"
					:counter-number="taak.deadline ? `${Math.ceil((new Date(taak.deadline) - new Date()) / (1000 * 60 * 60 * 24))} dagen` : 'no deadline'"
					@click="openTaak(taak)">
					<template #icon>
						<CalendarMonthOutline disable-menu :size="44" />
					</template>
					<template #subname>
						{{ getName(taak) }}
					</template>
					<template #actions>
						<NcActionButton @click="taakStore.setTaakItem(taak); navigationStore.setModal('editTaak')">
							<template #icon>
								<Pencil :size="20" />
							</template>
							Bewerken
						</NcActionButton>
						<NcActionButton @click="taakStore.setTaakItem(taak); navigationStore.setDialog('deleteTaak')">
							<template #icon>
								<TrashCanOutline :size="20" />
							</template>
							Verwijderen
						</NcActionButton>
					</template>
				</NcListItem>
			</div>
		</ul>

		<div v-if="!taakStore.takenList?.length && !loading">
			Geen taken gedefinieerd.
		</div>

		<NcLoadingIcon v-if="!taakStore.takenList?.length && loading"
			class="loadingIcon"
			:size="64"
			appearance="dark"
			name="Taken aan het laden" />
	</NcAppContentList>
</template>
<script>
// Components
import { NcListItem, NcActions, NcActionButton, NcAppContentList, NcTextField, NcLoadingIcon } from '@nextcloud/vue'

// Icons
import Magnify from 'vue-material-design-icons/Magnify.vue'
import CalendarMonthOutline from 'vue-material-design-icons/CalendarMonthOutline.vue'
import Refresh from 'vue-material-design-icons/Refresh.vue'
import Plus from 'vue-material-design-icons/Plus.vue'
import Pencil from 'vue-material-design-icons/Pencil.vue'
import TrashCanOutline from 'vue-material-design-icons/TrashCanOutline.vue'

export default {
	name: 'TakenList',
	components: {
		// Components
		NcListItem,
		NcActionButton,
		NcAppContentList,
		NcTextField,
		NcLoadingIcon,
		// Icons
		CalendarMonthOutline,
		Magnify,
		Pencil,
		TrashCanOutline,
	},
	data() {
		return {
			search: '',
			loading: true,
			takenList: [],
			users: null,
		}
	},
	mounted() {
		Promise.all([
			this.getUsers(),
			taakStore.refreshTakenList(),
			klantStore.refreshKlantenList(),
		]).then(() => {
			this.loading = false
		})
	},
	methods: {
		clearText() {
			this.search = ''
		},
<<<<<<< HEAD
		openTaak(taak) {
			taakStore.setTaakItem(taak)
			this.$router.push({ params: { id: taak.id } })
=======
		getUsers() {
			fetch('/ocs/v1.php/cloud/users/details', {
				method: 'GET',
				headers: {
					Accept: 'application/json',
					'OCS-APIRequest': 'true',
				},
			}).then(response => response.json()).then(data => {

				this.users = Object.values(data.ocs.data.users)
			})
>>>>>>> 437cbc35
		},
		getName(taak) {
			const medewerker = this.users.find(user => user.email === taak.medewerker)
			const klant = klantStore.klantenList.find(klant => klant.id === taak.klant)

			if (medewerker) {
				return medewerker.displayname ?? 'onbekend'
			}
			if (klant) {
				if (klant.type === 'persoon') {
					return `${klant.voornaam} ${klant.tussenvoegsel} ${klant.achternaam}` ?? 'onbekend'
				}
				if (klant.type === 'organisatie') {
					return klant?.bedrijfsnaam ?? 'onbekend'
				}
			}
			return 'onbekend'
		},
	},
}
</script>

<style>
.listHeader {
    position: sticky;
    top: 0;
    z-index: 1000;
    background-color: var(--color-main-background);
    border-bottom: 1px solid var(--color-border);
}

.searchField {
    padding-inline-start: 65px;
    padding-inline-end: 20px;
    margin-block-end: 6px;
}

.selectedZaakIcon>svg {
    fill: white;
}

.loadingIcon {
    margin-block-start: var(--zaa-margin-20);
}
</style>
<|MERGE_RESOLUTION|>--- conflicted
+++ resolved
@@ -1,190 +1,184 @@
-<script setup>
-import { klantStore, navigationStore, taakStore } from '../../store/store.js'
-</script>
-
-<template>
-	<NcAppContentList>
-		<ul>
-			<div class="listHeader">
-				<NcTextField
-					:value.sync="search"
-					:show-trailing-button="search !== ''"
-					label="Search"
-					class="searchField"
-					trailing-button-icon="close"
-					@trailing-button-click="clearText">
-					<Magnify :size="20" />
-				</NcTextField>
-				<NcActions>
-					<NcActionButton @click="taakStore.refreshTakenList()">
-						<template #icon>
-							<Refresh :size="20" />
-						</template>
-						Ververs
-					</NcActionButton>
-					<NcActionButton @click="taakStore.setTaakItem(null); navigationStore.setModal('editTaak')">
-						<template #icon>
-							<Plus :size="20" />
-						</template>
-						Taak toevoegen
-					</NcActionButton>
-				</NcActions>
-			</div>
-<<<<<<< HEAD
-			<div v-if="taakStore.takenList?.length">
-=======
-			<div v-if="taakStore.takenList?.length && users && !loading">
->>>>>>> 437cbc35
-				<NcListItem v-for="(taak, i) in taakStore.takenList"
-					:key="`${taak}${i}`"
-					:name="taak?.title"
-					:force-display-actions="true"
-					:active="$route.params?.id === taak?.id"
-					:details="taak.status"
-					:counter-number="taak.deadline ? `${Math.ceil((new Date(taak.deadline) - new Date()) / (1000 * 60 * 60 * 24))} dagen` : 'no deadline'"
-					@click="openTaak(taak)">
-					<template #icon>
-						<CalendarMonthOutline disable-menu :size="44" />
-					</template>
-					<template #subname>
-						{{ getName(taak) }}
-					</template>
-					<template #actions>
-						<NcActionButton @click="taakStore.setTaakItem(taak); navigationStore.setModal('editTaak')">
-							<template #icon>
-								<Pencil :size="20" />
-							</template>
-							Bewerken
-						</NcActionButton>
-						<NcActionButton @click="taakStore.setTaakItem(taak); navigationStore.setDialog('deleteTaak')">
-							<template #icon>
-								<TrashCanOutline :size="20" />
-							</template>
-							Verwijderen
-						</NcActionButton>
-					</template>
-				</NcListItem>
-			</div>
-		</ul>
-
-		<div v-if="!taakStore.takenList?.length && !loading">
-			Geen taken gedefinieerd.
-		</div>
-
-		<NcLoadingIcon v-if="!taakStore.takenList?.length && loading"
-			class="loadingIcon"
-			:size="64"
-			appearance="dark"
-			name="Taken aan het laden" />
-	</NcAppContentList>
-</template>
-<script>
-// Components
-import { NcListItem, NcActions, NcActionButton, NcAppContentList, NcTextField, NcLoadingIcon } from '@nextcloud/vue'
-
-// Icons
-import Magnify from 'vue-material-design-icons/Magnify.vue'
-import CalendarMonthOutline from 'vue-material-design-icons/CalendarMonthOutline.vue'
-import Refresh from 'vue-material-design-icons/Refresh.vue'
-import Plus from 'vue-material-design-icons/Plus.vue'
-import Pencil from 'vue-material-design-icons/Pencil.vue'
-import TrashCanOutline from 'vue-material-design-icons/TrashCanOutline.vue'
-
-export default {
-	name: 'TakenList',
-	components: {
-		// Components
-		NcListItem,
-		NcActionButton,
-		NcAppContentList,
-		NcTextField,
-		NcLoadingIcon,
-		// Icons
-		CalendarMonthOutline,
-		Magnify,
-		Pencil,
-		TrashCanOutline,
-	},
-	data() {
-		return {
-			search: '',
-			loading: true,
-			takenList: [],
-			users: null,
-		}
-	},
-	mounted() {
-		Promise.all([
-			this.getUsers(),
-			taakStore.refreshTakenList(),
-			klantStore.refreshKlantenList(),
-		]).then(() => {
-			this.loading = false
-		})
-	},
-	methods: {
-		clearText() {
-			this.search = ''
-		},
-<<<<<<< HEAD
-		openTaak(taak) {
-			taakStore.setTaakItem(taak)
-			this.$router.push({ params: { id: taak.id } })
-=======
-		getUsers() {
-			fetch('/ocs/v1.php/cloud/users/details', {
-				method: 'GET',
-				headers: {
-					Accept: 'application/json',
-					'OCS-APIRequest': 'true',
-				},
-			}).then(response => response.json()).then(data => {
-
-				this.users = Object.values(data.ocs.data.users)
-			})
->>>>>>> 437cbc35
-		},
-		getName(taak) {
-			const medewerker = this.users.find(user => user.email === taak.medewerker)
-			const klant = klantStore.klantenList.find(klant => klant.id === taak.klant)
-
-			if (medewerker) {
-				return medewerker.displayname ?? 'onbekend'
-			}
-			if (klant) {
-				if (klant.type === 'persoon') {
-					return `${klant.voornaam} ${klant.tussenvoegsel} ${klant.achternaam}` ?? 'onbekend'
-				}
-				if (klant.type === 'organisatie') {
-					return klant?.bedrijfsnaam ?? 'onbekend'
-				}
-			}
-			return 'onbekend'
-		},
-	},
-}
-</script>
-
-<style>
-.listHeader {
-    position: sticky;
-    top: 0;
-    z-index: 1000;
-    background-color: var(--color-main-background);
-    border-bottom: 1px solid var(--color-border);
-}
-
-.searchField {
-    padding-inline-start: 65px;
-    padding-inline-end: 20px;
-    margin-block-end: 6px;
-}
-
-.selectedZaakIcon>svg {
-    fill: white;
-}
-
-.loadingIcon {
-    margin-block-start: var(--zaa-margin-20);
-}
-</style>
+<script setup>
+import { klantStore, navigationStore, taakStore } from '../../store/store.js'
+</script>
+
+<template>
+	<NcAppContentList>
+		<ul>
+			<div class="listHeader">
+				<NcTextField
+					:value.sync="search"
+					:show-trailing-button="search !== ''"
+					label="Search"
+					class="searchField"
+					trailing-button-icon="close"
+					@trailing-button-click="clearText">
+					<Magnify :size="20" />
+				</NcTextField>
+				<NcActions>
+					<NcActionButton @click="taakStore.refreshTakenList()">
+						<template #icon>
+							<Refresh :size="20" />
+						</template>
+						Ververs
+					</NcActionButton>
+					<NcActionButton @click="taakStore.setTaakItem(null); navigationStore.setModal('editTaak')">
+						<template #icon>
+							<Plus :size="20" />
+						</template>
+						Taak toevoegen
+					</NcActionButton>
+				</NcActions>
+			</div>
+			<div v-if="taakStore.takenList?.length && users && !loading">
+				<NcListItem v-for="(taak, i) in taakStore.takenList"
+					:key="`${taak}${i}`"
+					:name="taak?.title"
+					:force-display-actions="true"
+					:active="$route.params?.id === taak?.id"
+					:details="taak.status"
+					:counter-number="taak.deadline ? `${Math.ceil((new Date(taak.deadline) - new Date()) / (1000 * 60 * 60 * 24))} dagen` : 'no deadline'"
+					@click="openTaak(taak)">
+					<template #icon>
+						<CalendarMonthOutline disable-menu :size="44" />
+					</template>
+					<template #subname>
+						{{ getName(taak) }}
+					</template>
+					<template #actions>
+						<NcActionButton @click="taakStore.setTaakItem(taak); navigationStore.setModal('editTaak')">
+							<template #icon>
+								<Pencil :size="20" />
+							</template>
+							Bewerken
+						</NcActionButton>
+						<NcActionButton @click="taakStore.setTaakItem(taak); navigationStore.setDialog('deleteTaak')">
+							<template #icon>
+								<TrashCanOutline :size="20" />
+							</template>
+							Verwijderen
+						</NcActionButton>
+					</template>
+				</NcListItem>
+			</div>
+		</ul>
+
+		<div v-if="!taakStore.takenList?.length && !loading">
+			Geen taken gedefinieerd.
+		</div>
+
+		<NcLoadingIcon v-if="!taakStore.takenList?.length && loading"
+			class="loadingIcon"
+			:size="64"
+			appearance="dark"
+			name="Taken aan het laden" />
+	</NcAppContentList>
+</template>
+<script>
+// Components
+import { NcListItem, NcActions, NcActionButton, NcAppContentList, NcTextField, NcLoadingIcon } from '@nextcloud/vue'
+
+// Icons
+import Magnify from 'vue-material-design-icons/Magnify.vue'
+import CalendarMonthOutline from 'vue-material-design-icons/CalendarMonthOutline.vue'
+import Refresh from 'vue-material-design-icons/Refresh.vue'
+import Plus from 'vue-material-design-icons/Plus.vue'
+import Pencil from 'vue-material-design-icons/Pencil.vue'
+import TrashCanOutline from 'vue-material-design-icons/TrashCanOutline.vue'
+
+export default {
+	name: 'TakenList',
+	components: {
+		// Components
+		NcListItem,
+		NcActionButton,
+		NcAppContentList,
+		NcTextField,
+		NcLoadingIcon,
+		// Icons
+		CalendarMonthOutline,
+		Magnify,
+		Pencil,
+		TrashCanOutline,
+	},
+	data() {
+		return {
+			search: '',
+			loading: true,
+			takenList: [],
+			users: null,
+		}
+	},
+	mounted() {
+		Promise.all([
+			this.getUsers(),
+			taakStore.refreshTakenList(),
+			klantStore.refreshKlantenList(),
+		]).then(() => {
+			this.loading = false
+		})
+	},
+	methods: {
+		clearText() {
+			this.search = ''
+		},
+		getUsers() {
+			fetch('/ocs/v1.php/cloud/users/details', {
+				method: 'GET',
+				headers: {
+					Accept: 'application/json',
+					'OCS-APIRequest': 'true',
+				},
+			}).then(response => response.json()).then(data => {
+
+				this.users = Object.values(data.ocs.data.users)
+			})
+		},
+		openTaak(taak) {
+			taakStore.setTaakItem(taak)
+			this.$router.push({ params: { id: taak.id } })
+		},
+		getName(taak) {
+			const medewerker = this.users.find(user => user.email === taak.medewerker)
+			const klant = klantStore.klantenList.find(klant => klant.id === taak.klant)
+
+			if (medewerker) {
+				return medewerker.displayname ?? 'onbekend'
+			}
+			if (klant) {
+				if (klant.type === 'persoon') {
+					return `${klant.voornaam} ${klant.tussenvoegsel} ${klant.achternaam}` ?? 'onbekend'
+				}
+				if (klant.type === 'organisatie') {
+					return klant?.bedrijfsnaam ?? 'onbekend'
+				}
+			}
+			return 'onbekend'
+		},
+	},
+}
+</script>
+
+<style>
+.listHeader {
+    position: sticky;
+    top: 0;
+    z-index: 1000;
+    background-color: var(--color-main-background);
+    border-bottom: 1px solid var(--color-border);
+}
+
+.searchField {
+    padding-inline-start: 65px;
+    padding-inline-end: 20px;
+    margin-block-end: 6px;
+}
+
+.selectedZaakIcon>svg {
+    fill: white;
+}
+
+.loadingIcon {
+    margin-block-start: var(--zaa-margin-20);
+}
+</style>