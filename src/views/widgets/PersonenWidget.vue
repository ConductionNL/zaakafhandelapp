--- conflicted
+++ resolved
@@ -1,163 +1,152 @@
-<script setup>
-import { klantStore, navigationStore } from '../../store/store.js'
-</script>
-
-<template>
-	<div class="personenContainer">
-		<div class="itemContainer">
-			<NcDashboardWidget :items="personenItems"
-				:item-menu="itemMenu"
-				@show="onShow">
-				<template #empty-content>
-					<div>
-						<NcEmptyContent v-if="loading" name="Persoon laden...">
-							<template #icon>
-								<NcLoadingIcon />
-							</template>
-						</NcEmptyContent>
-						<NcEmptyContent v-if="!loading" name="Geen personen gevonden">
-							<template #icon>
-								<AccountOutline />
-							</template>
-						</NcEmptyContent>
-					</div>
-				</template>
-			</NcDashboardWidget>
-		</div>
-
-		<div class="searchContainer">
-			<NcButton type="primary"
-				:disabled="loading"
-				class="searchButton"
-				@click="() => (searchKlantModalOpen = true)">
-				<template #icon>
-					<Search :size="20" />
-				</template>
-				Zoek
-			</NcButton>
-
-			<ViewKlant v-if="isModalOpen"
-				:dashboard-widget="true"
-<<<<<<< HEAD
-				:klant-id="klantStore.widgetKlantId"
-				@save-success="fetchPersonenItems"
-				@close-modal="() => (isModalOpen = false)" />
-=======
-				:klant-id="klantStore.widgetKlantId" />
-
-			<SearchKlantModal v-if="searchKlantModalOpen"
-				:dashboard-widget="true"
-				starting-type="persoon"
-				@selected-klant="createKlantItems($event)"
-				@close-modal="() => (searchKlantModalOpen = false)" />
->>>>>>> 076f0a38
-		</div>
-	</div>
-</template>
-
-<script>
-// Components
-import { NcDashboardWidget, NcEmptyContent, NcButton, NcLoadingIcon } from '@nextcloud/vue'
-import { getTheme } from '../../services/getTheme.js'
-import Search from 'vue-material-design-icons/Magnify.vue'
-import AccountOutline from 'vue-material-design-icons/AccountOutline.vue'
-<<<<<<< HEAD
-import ViewKlant from '../../modals/klanten/ViewKlant.vue'
-=======
-import ViewKlantRegister from '../../modals/klantRegister/ViewKlantRegister.vue'
-import SearchKlantModal from '../../modals/klanten/SearchKlantModal.vue'
->>>>>>> 076f0a38
-
-export default {
-	name: 'PersonenWidget',
-
-	components: {
-		NcDashboardWidget,
-		NcEmptyContent,
-		NcButton,
-		Search,
-		AccountOutline,
-<<<<<<< HEAD
-		ViewKlant,
-=======
-		ViewKlantRegister,
-		NcLoadingIcon,
->>>>>>> 076f0a38
-	},
-
-	data() {
-		return {
-			loading: false,
-			isModalOpen: false,
-			personenItems: [],
-			searchPerson: '',
-			selectedKlantId: '',
-			searchKlantModalOpen: false,
-			itemMenu: {
-				show: {
-					text: 'Bekijk',
-					icon: 'icon-toggle',
-				},
-			},
-		}
-	},
-
-	methods: {
-		createKlantItems(klant) {
-			this.personenItems = [{
-				id: klant.id,
-				mainText: `${klant.voornaam} ${klant.tussenvoegsel} ${klant.achternaam}`,
-				subText: klant.emailadres,
-				avatarUrl: this.getItemIcon(),
-			}]
-		},
-		getItemIcon() {
-			const theme = getTheme()
-
-			let appLocation = '/custom_apps'
-
-			if (window.location.hostname === 'nextcloud.local') {
-				appLocation = '/apps-extra'
-			}
-
-			return theme === 'light' ? `${appLocation}/zaakafhandelapp/img/account-outline-dark.svg` : `${appLocation}/zaakafhandelapp/img/account-outline.svg`
-		},
-		openSearchKlantModal() {
-			this.searchKlantModalOpen = true
-		},
-		closeSearchKlantModal() {
-			this.searchKlantModalOpen = false
-		},
-		onShow(item) {
-			klantStore.setWidgetKlantId(item.id)
-			this.isModalOpen = true
-			navigationStore.setModal('viewKlant')
-
-		},
-	},
-
-}
-</script>
-<style scoped>
-.personenContainer {
-  display: flex;
-  justify-content: space-between;
-  flex-direction: column;
-  height: 100%;
-}
-.itemContainer {
-  overflow: auto;
-  margin-block-end: var(--zaa-margin-10);
-}
-.searchContainer {
-  display: flex;
-  align-items: end;
-  gap: 10px;
-}
-.searchField {
-  width: auto;
-}
-.searchButton {
-  min-width: min-content !important;
-}
-</style>+<script setup>
+import { klantStore, navigationStore } from '../../store/store.js'
+</script>
+
+<template>
+	<div class="personenContainer">
+		<div class="itemContainer">
+			<NcDashboardWidget :items="personenItems"
+				:item-menu="itemMenu"
+				@show="onShow">
+				<template #empty-content>
+					<div>
+						<NcEmptyContent v-if="loading" name="Persoon laden...">
+							<template #icon>
+								<NcLoadingIcon />
+							</template>
+						</NcEmptyContent>
+						<NcEmptyContent v-if="!loading" name="Geen personen gevonden">
+							<template #icon>
+								<AccountOutline />
+							</template>
+						</NcEmptyContent>
+					</div>
+				</template>
+			</NcDashboardWidget>
+		</div>
+
+		<div class="searchContainer">
+			<NcButton type="primary"
+				:disabled="loading"
+				class="searchButton"
+				@click="() => (searchKlantModalOpen = true)">
+				<template #icon>
+					<Search :size="20" />
+				</template>
+				Zoek
+			</NcButton>
+
+			<ViewKlant v-if="isModalOpen"
+				:dashboard-widget="true"
+				:klant-id="klantStore.widgetKlantId"
+				@save-success="fetchPersonenItems"
+				@close-modal="() => (isModalOpen = false)" />
+
+			<SearchKlantModal v-if="searchKlantModalOpen"
+				:dashboard-widget="true"
+				starting-type="persoon"
+				@selected-klant="createKlantItems($event)"
+				@close-modal="() => (searchKlantModalOpen = false)" />
+		</div>
+	</div>
+</template>
+
+<script>
+// Components
+import { NcDashboardWidget, NcEmptyContent, NcButton, NcLoadingIcon } from '@nextcloud/vue'
+import { getTheme } from '../../services/getTheme.js'
+import Search from 'vue-material-design-icons/Magnify.vue'
+import AccountOutline from 'vue-material-design-icons/AccountOutline.vue'
+import ViewKlant from '../../modals/klanten/ViewKlant.vue'
+import SearchKlantModal from '../../modals/klanten/SearchKlantModal.vue'
+
+export default {
+	name: 'PersonenWidget',
+
+	components: {
+		NcDashboardWidget,
+		NcEmptyContent,
+		NcButton,
+		Search,
+		AccountOutline,
+		ViewKlant,
+		SearchKlantModal,
+		NcLoadingIcon,
+	},
+
+	data() {
+		return {
+			loading: false,
+			isModalOpen: false,
+			personenItems: [],
+			searchPerson: '',
+			selectedKlantId: '',
+			searchKlantModalOpen: false,
+			itemMenu: {
+				show: {
+					text: 'Bekijk',
+					icon: 'icon-toggle',
+				},
+			},
+		}
+	},
+
+	methods: {
+		createKlantItems(klant) {
+			this.personenItems = [{
+				id: klant.id,
+				mainText: `${klant.voornaam} ${klant.tussenvoegsel} ${klant.achternaam}`,
+				subText: klant.emailadres,
+				avatarUrl: this.getItemIcon(),
+			}]
+		},
+		getItemIcon() {
+			const theme = getTheme()
+
+			let appLocation = '/custom_apps'
+
+			if (window.location.hostname === 'nextcloud.local') {
+				appLocation = '/apps-extra'
+			}
+
+			return theme === 'light' ? `${appLocation}/zaakafhandelapp/img/account-outline-dark.svg` : `${appLocation}/zaakafhandelapp/img/account-outline.svg`
+		},
+		openSearchKlantModal() {
+			this.searchKlantModalOpen = true
+		},
+		closeSearchKlantModal() {
+			this.searchKlantModalOpen = false
+		},
+		onShow(item) {
+			klantStore.setWidgetKlantId(item.id)
+			this.isModalOpen = true
+			navigationStore.setModal('viewKlant')
+
+		},
+	},
+
+}
+</script>
+<style scoped>
+.personenContainer {
+  display: flex;
+  justify-content: space-between;
+  flex-direction: column;
+  height: 100%;
+}
+.itemContainer {
+  overflow: auto;
+  margin-block-end: var(--zaa-margin-10);
+}
+.searchContainer {
+  display: flex;
+  align-items: end;
+  gap: 10px;
+}
+.searchField {
+  width: auto;
+}
+.searchButton {
+  min-width: min-content !important;
+}
+</style>