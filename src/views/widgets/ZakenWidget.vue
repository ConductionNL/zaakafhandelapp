--- conflicted
+++ resolved
@@ -80,11 +80,6 @@
 					this.loading = false
 				})
 		},
-<<<<<<< HEAD
-		getItemIcon() {
-			const theme = getTheme()
-			return theme === 'light' ? '/apps-extra/zaakafhandelapp/img/briefcase-account-outline-dark.svg' : '/apps-extra/zaakafhandelapp/img/briefcase-account-outline.svg'
-=======
 		openModal() {
 			this.isModalOpen = true
 			zaakStore.setZaakItem(null)
@@ -93,7 +88,10 @@
 		closeModal() {
 			this.isModalOpen = false
 			navigationStore.setModal(null)
->>>>>>> 6c0d1ec1
+		},
+		getItemIcon() {
+			const theme = getTheme()
+			return theme === 'light' ? '/apps-extra/zaakafhandelapp/img/briefcase-account-outline-dark.svg' : '/apps-extra/zaakafhandelapp/img/briefcase-account-outline.svg'
 		},
 		search() {
 			console.info('click')
