--- conflicted
+++ resolved
@@ -11,12 +11,8 @@
 				:active="store.rolId === rollen.id"
 				:details="'1h'"
 				:counter-number="44"
-<<<<<<< HEAD
+				:force-display-actions="true"
 				@click="setZaakRolItem(rollen.id)">
-=======
-				:force-display-actions="true"
-				@click="setZaakRolItem(zaken.id)">
->>>>>>> cb5c2daa
 				<template #icon>
 					<BriefcaseAccountOutline :class="store.rolId === rollen.id && 'selectedZaakIcon'"
 						disable-menu
