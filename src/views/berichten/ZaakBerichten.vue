--- conflicted
+++ resolved
@@ -11,12 +11,8 @@
 				:active="store.berichtItem === berichten?.id"
 				:details="'1h'"
 				:counter-number="44"
-<<<<<<< HEAD
+				:force-display-actions="true"
 				@click="store.setBerichtItem(berichten)">
-=======
-				:force-display-actions="true"
-				@click="store.setBerichtItem(berichten.id)">
->>>>>>> cb5c2daa
 				<template #icon>
 					<ChatOutline :class="store.berichtItem === berichten.id && 'selectedZaakIcon'"
 						disable-menu
