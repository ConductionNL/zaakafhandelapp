<script setup>
import { navigationStore } from '../../store/store.js'
</script>

<template>
	<NcAppContentList>
		<ul>
			<div class="listHeader">
				<NcTextField class="searchField"
					disabled
					:value.sync="search"
					label="Search"
					trailing-button-icon="close"
					:show-trailing-button="search !== ''"
					@trailing-button-click="clearText">
					<Magnify :size="20" />
				</NcTextField>
				<NcActions>
					<NcActionButton @click="store.getBerichtenList()">
						<template #icon>
							<Refresh :size="20" />
						</template>
						Ververs
					</NcActionButton>
					<NcActionButton @click="navigationStore.setModal('addBericht')">
						<template #icon>
							<Plus :size="20" />
						</template>
						Bericht toevoegen
					</NcActionButton>
				</NcActions>
			</div>
			<div v-if="store.berichtenList">
				<NcListItem v-for="(bericht, i) in store.berichtenList.results"
					:key="`${bericht}${i}`"
					:name="bericht?.onderwerp"
					:active="store.berichtId === bericht?.id"
					:details="'1h'"
					:counter-number="44"
					:force-display-actions="true"
					@click="store.setBerichtItem(bericht)">
					<template #icon>
						<ChatOutline :class="store.berichtId === bericht.id && 'selectedZaakIcon'"
							disable-menu
							:size="44" />
					</template>
					<template #subname>
						{{ bericht?.berichttekst }}
					</template>
					<template #actions>
						<NcActionButton @click="store.setBerichtItem(bericht); store.setModal('editBericht')">
							<template #icon>
								<Pencil :size="20" />
							</template>
							Bewerken
						</NcActionButton>
						<NcActionButton @click="store.setBerichtItem(bericht); store.setDialog('deleteBericht')">
							<template #icon>
								<TrashCanOutline :size="20" />
							</template>
							Verwijderen
						</NcActionButton>
					</template>
				</NcListItem>
			</div>
		</ul>

		<NcLoadingIcon v-if="!store.berichtenList"
			class="loadingIcon"
			:size="64"
			appearance="dark"
			name="berichten aan het laden" />
	</NcAppContentList>
</template>
<script>
//  Components
import { NcListItem, NcActions, NcActionButton, NcAppContentList, NcTextField, NcLoadingIcon } from '@nextcloud/vue'

// Icons
import Magnify from 'vue-material-design-icons/Magnify.vue'
import ChatOutline from 'vue-material-design-icons/ChatOutline.vue'
import Refresh from 'vue-material-design-icons/Refresh.vue'
import Plus from 'vue-material-design-icons/Plus.vue'
import Pencil from 'vue-material-design-icons/Pencil.vue'
import TrashCanOutline from 'vue-material-design-icons/TrashCanOutline.vue'

export default {
	name: 'BerichtenList',
	components: {
		// Components
		NcListItem,
		NcActions,
		NcActionButton,
		NcAppContentList,
		NcTextField,
		NcLoadingIcon,
		// Icons
		Magnify,
		Refresh,
		Plus,
		ChatOutline,
		Pencil,
		TrashCanOutline,
	},
	data() {
		return {
			search: '',
			loading: true,
			berichtenList: [],
		}
	},
	mounted() {
		store.getBerichtenList()
	},
	methods: {
<<<<<<< HEAD
=======
		editBericht(bericht) {
			store.setBerichtItem(bericht)
			store.setBerichtId(bericht.id)
			navigationStore.setModal('editBericht')
		},
		storeBericht(bericht) {
			store.setBerichtId(bericht.id)
			store.setBerichtItem(bericht)
		},
		fetchData(newPage) {
			this.loading = true
			fetch(
				'/index.php/apps/zaakafhandelapp/api/berichten',
				{
					method: 'GET',
				},
			)
				.then((response) => {
					response.json().then((data) => {
						this.berichtenList = data
					})
					this.loading = false
				})
				.catch((err) => {
					console.error(err)
					this.loading = false
				})
		},
>>>>>>> f563834c
		clearText() {
			this.search = ''
		},
	},
}
</script>
<style>

.listHeader {
    position: sticky;
    top: 0;
    z-index: 1000;
    background-color: var(--color-main-background);
    border-bottom: 1px solid var(--color-border);
}

.searchField {
    padding-inline-start: 65px;
    padding-inline-end: 20px;
    margin-block-end: 6px;
}

.selectedZaakIcon>svg {
    fill: white;
}

.loadingIcon {
    margin-block-start: var(--zaa-margin-20);
}
</style>
<|MERGE_RESOLUTION|>--- conflicted
+++ resolved
@@ -1,176 +1,173 @@
-<script setup>
-import { navigationStore } from '../../store/store.js'
-</script>
-
-<template>
-	<NcAppContentList>
-		<ul>
-			<div class="listHeader">
-				<NcTextField class="searchField"
-					disabled
-					:value.sync="search"
-					label="Search"
-					trailing-button-icon="close"
-					:show-trailing-button="search !== ''"
-					@trailing-button-click="clearText">
-					<Magnify :size="20" />
-				</NcTextField>
-				<NcActions>
-					<NcActionButton @click="store.getBerichtenList()">
-						<template #icon>
-							<Refresh :size="20" />
-						</template>
-						Ververs
-					</NcActionButton>
-					<NcActionButton @click="navigationStore.setModal('addBericht')">
-						<template #icon>
-							<Plus :size="20" />
-						</template>
-						Bericht toevoegen
-					</NcActionButton>
-				</NcActions>
-			</div>
-			<div v-if="store.berichtenList">
-				<NcListItem v-for="(bericht, i) in store.berichtenList.results"
-					:key="`${bericht}${i}`"
-					:name="bericht?.onderwerp"
-					:active="store.berichtId === bericht?.id"
-					:details="'1h'"
-					:counter-number="44"
-					:force-display-actions="true"
-					@click="store.setBerichtItem(bericht)">
-					<template #icon>
-						<ChatOutline :class="store.berichtId === bericht.id && 'selectedZaakIcon'"
-							disable-menu
-							:size="44" />
-					</template>
-					<template #subname>
-						{{ bericht?.berichttekst }}
-					</template>
-					<template #actions>
-						<NcActionButton @click="store.setBerichtItem(bericht); store.setModal('editBericht')">
-							<template #icon>
-								<Pencil :size="20" />
-							</template>
-							Bewerken
-						</NcActionButton>
-						<NcActionButton @click="store.setBerichtItem(bericht); store.setDialog('deleteBericht')">
-							<template #icon>
-								<TrashCanOutline :size="20" />
-							</template>
-							Verwijderen
-						</NcActionButton>
-					</template>
-				</NcListItem>
-			</div>
-		</ul>
-
-		<NcLoadingIcon v-if="!store.berichtenList"
-			class="loadingIcon"
-			:size="64"
-			appearance="dark"
-			name="berichten aan het laden" />
-	</NcAppContentList>
-</template>
-<script>
-//  Components
-import { NcListItem, NcActions, NcActionButton, NcAppContentList, NcTextField, NcLoadingIcon } from '@nextcloud/vue'
-
-// Icons
-import Magnify from 'vue-material-design-icons/Magnify.vue'
-import ChatOutline from 'vue-material-design-icons/ChatOutline.vue'
-import Refresh from 'vue-material-design-icons/Refresh.vue'
-import Plus from 'vue-material-design-icons/Plus.vue'
-import Pencil from 'vue-material-design-icons/Pencil.vue'
-import TrashCanOutline from 'vue-material-design-icons/TrashCanOutline.vue'
-
-export default {
-	name: 'BerichtenList',
-	components: {
-		// Components
-		NcListItem,
-		NcActions,
-		NcActionButton,
-		NcAppContentList,
-		NcTextField,
-		NcLoadingIcon,
-		// Icons
-		Magnify,
-		Refresh,
-		Plus,
-		ChatOutline,
-		Pencil,
-		TrashCanOutline,
-	},
-	data() {
-		return {
-			search: '',
-			loading: true,
-			berichtenList: [],
-		}
-	},
-	mounted() {
-		store.getBerichtenList()
-	},
-	methods: {
-<<<<<<< HEAD
-=======
-		editBericht(bericht) {
-			store.setBerichtItem(bericht)
-			store.setBerichtId(bericht.id)
-			navigationStore.setModal('editBericht')
-		},
-		storeBericht(bericht) {
-			store.setBerichtId(bericht.id)
-			store.setBerichtItem(bericht)
-		},
-		fetchData(newPage) {
-			this.loading = true
-			fetch(
-				'/index.php/apps/zaakafhandelapp/api/berichten',
-				{
-					method: 'GET',
-				},
-			)
-				.then((response) => {
-					response.json().then((data) => {
-						this.berichtenList = data
-					})
-					this.loading = false
-				})
-				.catch((err) => {
-					console.error(err)
-					this.loading = false
-				})
-		},
->>>>>>> f563834c
-		clearText() {
-			this.search = ''
-		},
-	},
-}
-</script>
-<style>
-
-.listHeader {
-    position: sticky;
-    top: 0;
-    z-index: 1000;
-    background-color: var(--color-main-background);
-    border-bottom: 1px solid var(--color-border);
-}
-
-.searchField {
-    padding-inline-start: 65px;
-    padding-inline-end: 20px;
-    margin-block-end: 6px;
-}
-
-.selectedZaakIcon>svg {
-    fill: white;
-}
-
-.loadingIcon {
-    margin-block-start: var(--zaa-margin-20);
-}
-</style>
+<script setup>
+import { navigationStore } from '../../store/store.js'
+</script>
+
+<template>
+	<NcAppContentList>
+		<ul>
+			<div class="listHeader">
+				<NcTextField class="searchField"
+					disabled
+					:value.sync="search"
+					label="Search"
+					trailing-button-icon="close"
+					:show-trailing-button="search !== ''"
+					@trailing-button-click="clearText">
+					<Magnify :size="20" />
+				</NcTextField>
+				<NcActions>
+					<NcActionButton @click="store.getBerichtenList()">
+						<template #icon>
+							<Refresh :size="20" />
+						</template>
+						Ververs
+					</NcActionButton>
+					<NcActionButton @click="navigationStore.setModal('addBericht')">
+						<template #icon>
+							<Plus :size="20" />
+						</template>
+						Bericht toevoegen
+					</NcActionButton>
+				</NcActions>
+			</div>
+			<div v-if="store.berichtenList">
+				<NcListItem v-for="(bericht, i) in store.berichtenList.results"
+					:key="`${bericht}${i}`"
+					:name="bericht?.onderwerp"
+					:active="store.berichtId === bericht?.id"
+					:details="'1h'"
+					:counter-number="44"
+					:force-display-actions="true"
+					@click="store.setBerichtItem(bericht)">
+					<template #icon>
+						<ChatOutline :class="store.berichtId === bericht.id && 'selectedZaakIcon'"
+							disable-menu
+							:size="44" />
+					</template>
+					<template #subname>
+						{{ bericht?.berichttekst }}
+					</template>
+					<template #actions>
+						<NcActionButton @click="store.setBerichtItem(bericht); store.setModal('editBericht')">
+							<template #icon>
+								<Pencil :size="20" />
+							</template>
+							Bewerken
+						</NcActionButton>
+						<NcActionButton @click="store.setBerichtItem(bericht); store.setDialog('deleteBericht')">
+							<template #icon>
+								<TrashCanOutline :size="20" />
+							</template>
+							Verwijderen
+						</NcActionButton>
+					</template>
+				</NcListItem>
+			</div>
+		</ul>
+
+		<NcLoadingIcon v-if="!store.berichtenList"
+			class="loadingIcon"
+			:size="64"
+			appearance="dark"
+			name="berichten aan het laden" />
+	</NcAppContentList>
+</template>
+<script>
+//  Components
+import { NcListItem, NcActions, NcActionButton, NcAppContentList, NcTextField, NcLoadingIcon } from '@nextcloud/vue'
+
+// Icons
+import Magnify from 'vue-material-design-icons/Magnify.vue'
+import ChatOutline from 'vue-material-design-icons/ChatOutline.vue'
+import Refresh from 'vue-material-design-icons/Refresh.vue'
+import Plus from 'vue-material-design-icons/Plus.vue'
+import Pencil from 'vue-material-design-icons/Pencil.vue'
+import TrashCanOutline from 'vue-material-design-icons/TrashCanOutline.vue'
+
+export default {
+	name: 'BerichtenList',
+	components: {
+		// Components
+		NcListItem,
+		NcActions,
+		NcActionButton,
+		NcAppContentList,
+		NcTextField,
+		NcLoadingIcon,
+		// Icons
+		Magnify,
+		Refresh,
+		Plus,
+		ChatOutline,
+		Pencil,
+		TrashCanOutline,
+	},
+	data() {
+		return {
+			search: '',
+			loading: true,
+			berichtenList: [],
+		}
+	},
+	mounted() {
+		store.getBerichtenList()
+	},
+	methods: {
+		editBericht(bericht) {
+			store.setBerichtItem(bericht)
+			store.setBerichtId(bericht.id)
+			navigationStore.setModal('editBericht')
+		},
+		storeBericht(bericht) {
+			store.setBerichtId(bericht.id)
+			store.setBerichtItem(bericht)
+		},
+		fetchData(newPage) {
+			this.loading = true
+			fetch(
+				'/index.php/apps/zaakafhandelapp/api/berichten',
+				{
+					method: 'GET',
+				},
+			)
+				.then((response) => {
+					response.json().then((data) => {
+						this.berichtenList = data
+					})
+					this.loading = false
+				})
+				.catch((err) => {
+					console.error(err)
+					this.loading = false
+				})
+		},
+		clearText() {
+			this.search = ''
+		},
+	},
+}
+</script>
+<style>
+
+.listHeader {
+    position: sticky;
+    top: 0;
+    z-index: 1000;
+    background-color: var(--color-main-background);
+    border-bottom: 1px solid var(--color-border);
+}
+
+.searchField {
+    padding-inline-start: 65px;
+    padding-inline-end: 20px;
+    margin-block-end: 6px;
+}
+
+.selectedZaakIcon>svg {
+    fill: white;
+}
+
+.loadingIcon {
+    margin-block-start: var(--zaa-margin-20);
+}
+</style>