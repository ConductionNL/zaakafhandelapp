<script setup>
import { navigationStore, zaakStore } from '../../store/store.js'
</script>

<template>
	<NcAppContent>
		<template #list>
			<ZakenList />
		</template>
		<template #default>
<<<<<<< HEAD
			<NcEmptyContent v-if="!zaakStore.zaakItem || navigationStore.selected != 'zaken' "
=======
			<NcEmptyContent v-if="!zaakStore.zaakId || navigationStore.selected != 'zaken' "
>>>>>>> 809f4ecc
				class="detailContainer"
				name="Geen Zaak"
				description="Nog geen zaak geselecteerd">
				<template #icon>
					<BriefcaseAccountOutline />
				</template>
				<template #action>
					<NcButton type="primary" @click="zaakStore.setZaakItem(null); navigationStore.setModal('editZaak')">
						Zaak starten
					</NcButton>
				</template>
			</NcEmptyContent>
<<<<<<< HEAD
			<ZaakDetails v-if="zaakStore.zaakItem && navigationStore.selected === 'zaken'" />
=======
			<ZaakDetails v-if="zaakStore.zaakId && navigationStore.selected === 'zaken'" :zaak-id="zaakStore.zaakId" />
>>>>>>> 809f4ecc
		</template>
	</NcAppContent>
</template>

<script>
import { NcAppContent, NcEmptyContent, NcButton } from '@nextcloud/vue'
import ZakenList from './ZakenList.vue'
import ZaakDetails from './ZaakDetails.vue'
import BriefcaseAccountOutline from 'vue-material-design-icons/BriefcaseAccountOutline.vue'

export default {
	name: 'ZakenIndex',
	components: {
		NcAppContent,
		NcEmptyContent,
		NcButton,
		ZakenList,
		ZaakDetails,
		BriefcaseAccountOutline,
	},
}
</script>
<|MERGE_RESOLUTION|>--- conflicted
+++ resolved
@@ -1,54 +1,46 @@
-<script setup>
-import { navigationStore, zaakStore } from '../../store/store.js'
-</script>
-
-<template>
-	<NcAppContent>
-		<template #list>
-			<ZakenList />
-		</template>
-		<template #default>
-<<<<<<< HEAD
-			<NcEmptyContent v-if="!zaakStore.zaakItem || navigationStore.selected != 'zaken' "
-=======
-			<NcEmptyContent v-if="!zaakStore.zaakId || navigationStore.selected != 'zaken' "
->>>>>>> 809f4ecc
-				class="detailContainer"
-				name="Geen Zaak"
-				description="Nog geen zaak geselecteerd">
-				<template #icon>
-					<BriefcaseAccountOutline />
-				</template>
-				<template #action>
-					<NcButton type="primary" @click="zaakStore.setZaakItem(null); navigationStore.setModal('editZaak')">
-						Zaak starten
-					</NcButton>
-				</template>
-			</NcEmptyContent>
-<<<<<<< HEAD
-			<ZaakDetails v-if="zaakStore.zaakItem && navigationStore.selected === 'zaken'" />
-=======
-			<ZaakDetails v-if="zaakStore.zaakId && navigationStore.selected === 'zaken'" :zaak-id="zaakStore.zaakId" />
->>>>>>> 809f4ecc
-		</template>
-	</NcAppContent>
-</template>
-
-<script>
-import { NcAppContent, NcEmptyContent, NcButton } from '@nextcloud/vue'
-import ZakenList from './ZakenList.vue'
-import ZaakDetails from './ZaakDetails.vue'
-import BriefcaseAccountOutline from 'vue-material-design-icons/BriefcaseAccountOutline.vue'
-
-export default {
-	name: 'ZakenIndex',
-	components: {
-		NcAppContent,
-		NcEmptyContent,
-		NcButton,
-		ZakenList,
-		ZaakDetails,
-		BriefcaseAccountOutline,
-	},
-}
-</script>
+<script setup>
+import { navigationStore, zaakStore } from '../../store/store.js'
+</script>
+
+<template>
+	<NcAppContent>
+		<template #list>
+			<ZakenList />
+		</template>
+		<template #default>
+			<NcEmptyContent v-if="!zaakStore.zaakId || navigationStore.selected != 'zaken' "
+				class="detailContainer"
+				name="Geen Zaak"
+				description="Nog geen zaak geselecteerd">
+				<template #icon>
+					<BriefcaseAccountOutline />
+				</template>
+				<template #action>
+					<NcButton type="primary" @click="zaakStore.setZaakItem(null); navigationStore.setModal('editZaak')">
+						Zaak starten
+					</NcButton>
+				</template>
+			</NcEmptyContent>
+			<ZaakDetails v-if="zaakStore.zaakId && navigationStore.selected === 'zaken'" :zaak-id="zaakStore.zaakId" />
+		</template>
+	</NcAppContent>
+</template>
+
+<script>
+import { NcAppContent, NcEmptyContent, NcButton } from '@nextcloud/vue'
+import ZakenList from './ZakenList.vue'
+import ZaakDetails from './ZaakDetails.vue'
+import BriefcaseAccountOutline from 'vue-material-design-icons/BriefcaseAccountOutline.vue'
+
+export default {
+	name: 'ZakenIndex',
+	components: {
+		NcAppContent,
+		NcEmptyContent,
+		NcButton,
+		ZakenList,
+		ZaakDetails,
+		BriefcaseAccountOutline,
+	},
+}
+</script>