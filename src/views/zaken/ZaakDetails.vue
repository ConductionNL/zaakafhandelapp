<script setup>
import { navigationStore, zaakStore } from '../../store/store.js'
</script>

<template>
	<div class="detailContainer">
		<div id="app-content">
			<!-- app-content-wrapper is optional, only use if app-content-list  -->
			<div>
				<div class="head">
					<h1 class="h1">
						{{ zaakStore.zaakItem?.identificatie }}
					</h1>

					<NcActions :primary="true" menu-name="Acties">
						<template #icon>
							<DotsHorizontal :size="20" />
						</template>
						<NcActionButton @click="navigationStore.setModal('zaakForm')">
							<template #icon>
								<Pencil :size="20" />
							</template>
							Bewerken
						</NcActionButton>
						<NcActionButton @click="navigationStore.setModal('addDocument')">
							<template #icon>
								<FileDocumentPlusOutline :size="20" />
							</template>
							Document toevoegen
						</NcActionButton>
						<NcActionButton @click="navigationStore.setModal('addRol')">
							<template #icon>
								<AccountPlus :size="20" />
							</template>
							Rol toevoegen
						</NcActionButton>
						<NcActionButton @click="navigationStore.setModal('addTaakToZaak')">
							<template #icon>
								<CalendarPlus :size="20" />
							</template>
							Taak toevoegen
						</NcActionButton>
						<NcActionButton @click="navigationStore.setModal('addBerichtToZaak')">
							<template #icon>
								<MessagePlus :size="20" />
							</template>
							Bericht toevoegen
						</NcActionButton>
						<NcActionButton @click="navigationStore.setModal('addBesluit')">
							<template #icon>
								<MessagePlus :size="20" />
							</template>
							Besluit toevoegen
						</NcActionButton>
						<NcActionButton @click="navigationStore.setModal('updateZaakStatus')">
							<template #icon>
								<VectorPolylineEdit :size="20" />
							</template>
							Status wijzigen
						</NcActionButton>
					</NcActions>
				</div>

				<div class="detailGrid">
					<div>
						<h4>Omschrijving:</h4>
						<span>{{ zaakStore.zaakItem?.omschrijving }}</span>
					</div>
					<div>
						<h4>
							Zaaktype:
						</h4>
						<span>{{ zaakStore.zaakItem?.zaaktype }}</span>
					</div>
					<div>
						<div>
							<h4>Archiefstatus:</h4>
							<p>
								{{ zaakStore.zaakItem?.archiefstatus }}
							</p>
						</div>
						<h4>Registratiedatum:</h4>
						<span>{{ zaakStore.zaakItem?.registratiedatum }}</span>
					</div>
					<div>
						<h4>Bronorganisatie:</h4>
						<p>
							{{ zaakStore.zaakItem?.bronorganisatie }}
						</p>
					</div>
					<div>
						<h4>VerantwoordelijkeOrganisatie:</h4>
						<p>
							{{ zaakStore.zaakItem?.verantwoordelijkeOrganisatie }}
						</p>
					</div>
					<div>
						<h4>Startdatum:</h4>
						<p>
							{{ zaakStore.zaakItem?.startdatum }}
						</p>
					</div>
					<div>
						<h4>Toelichting:</h4>
						<p>
							{{ zaakStore.zaakItem?.toelichting }}
						</p>
					</div>
				</div>
				<div class="tabContainer">
					<BTabs content-class="mt-3" justified>
						<!-- TODO: Fix tabs -->
						<BTab title="Eigenschappen" active>
							<ZaakEigenschappen :zaak-id="zaakStore.zaakItem?.id" />
						</BTab>
						<BTab title="Documenten">
							<ZaakDocumenten :zaak-id="zaakStore.zaakItem?.id" />
						</BTab>
						<BTab title="Rollen">
							<ZaakRollen :zaak-id="zaakStore.zaakItem?.id" />
						</BTab>
						<BTab title="Taken">
							<ZaakTaken :zaak-id="zaakStore.zaakItem?.id" />
						</BTab>
						<BTab title="Besluiten">
							<ZaakBesluiten :zaak-id="zaakStore.zaakItem?.id" />
						</BTab>
						<BTab title="Berichten">
							<ZaakBerichten :zaak-id="zaakStore.zaakItem?.id" />
						</BTab>
						<BTab title="Zaken">
							<ZakenZaken :zaak-id="zaakStore.zaakItem?.id" />
						</BTab>
						<BTab title="Synchronisaties">
							Todo: Koppelings info met DSO
						</BTab>
						<BTab title="Audit trail">
							<div v-if="auditTrails.length">
								<NcListItem v-for="(auditTrail, key) in auditTrails"
									:key="key"
									:name="new Date(auditTrail.created).toLocaleString()"
									:bold="false"
									:details="auditTrail.action"
									:counter-number="Object.keys(auditTrail.changed).length"
									:force-display-actions="true">
									<template #icon>
										<TimelineQuestionOutline disable-menu
											:size="44" />
									</template>
									<template #subname>
										{{ auditTrail.userName }}
									</template>
									<template #actions>
										<NcActionButton @click="zaakStore.setAuditTrailItem(auditTrail); navigationStore.setModal('viewZaakAuditTrail')">
											<template #icon>
												<Eye :size="20" />
											</template>
											View details
										</NcActionButton>
									</template>
								</NcListItem>
							</div>
							<NcEmptyContent v-else icon="icon-history" title="Geen audit trail gevonden">
								<template #description>
									Er is geen audit trail gevonden voor deze zaak.
								</template>
							</NcEmptyContent>
						</BTab>
					</BTabs>
				</div>
			</div>
		</div>
	</div>
</template>

<script>
// Components
import { BTabs, BTab } from 'bootstrap-vue'
import { NcActions, NcActionButton, NcListItem, NcEmptyContent } from '@nextcloud/vue'

// Icons
import DotsHorizontal from 'vue-material-design-icons/DotsHorizontal.vue'
import Pencil from 'vue-material-design-icons/Pencil.vue'
import AccountPlus from 'vue-material-design-icons/AccountPlus.vue'
import CalendarPlus from 'vue-material-design-icons/CalendarPlus.vue'
import MessagePlus from 'vue-material-design-icons/MessagePlus.vue'
import FileDocumentPlusOutline from 'vue-material-design-icons/FileDocumentPlusOutline.vue'
import VectorPolylineEdit from 'vue-material-design-icons/VectorPolylineEdit.vue'
import Eye from 'vue-material-design-icons/Eye.vue'
import TimelineQuestionOutline from 'vue-material-design-icons/TimelineQuestionOutline.vue'

// Views
import ZaakEigenschappen from '../eigenschappen/ZaakEigenschappen.vue'
import ZaakBerichten from '../berichten/ZaakBerichten.vue'
import ZaakRollen from '../rollen/ZaakRollen.vue'
import ZaakTaken from '../taken/ZaakTaken.vue'
import ZaakBesluiten from '../besluiten/ZaakBesluiten.vue'
import ZaakDocumenten from '../documenten/ZaakDocumenten.vue'
import ZakenZaken from '../zaken/ZakenZaken.vue'

export default {
	name: 'ZaakDetails',
	components: {
		// Components
		NcActions,
		NcActionButton,
		BTabs,
		BTab,
		// Views
		ZaakEigenschappen,
		ZaakRollen,
		ZaakTaken,
		ZaakBerichten,
		ZaakBesluiten,
		ZaakDocumenten,
		ZakenZaken,
		// Icons
		DotsHorizontal,
		Pencil,
		AccountPlus,
		CalendarPlus,
		FileDocumentPlusOutline,
		VectorPolylineEdit,
	},
	data() {
		return {
			// state
<<<<<<< HEAD
			loading: true,
=======
>>>>>>> 3e3f615e
			currentActiveZaak: null,
			// data
			auditTrails: [],
			zaak: [],
		}
	},
	mounted() {
		this.currentActiveZaak = zaakStore.zaakItem
		this.fetchAuditTrails(zaakStore.zaakItem.id)
	},
	updated() {
		if (zaakStore.zaakItem?.id && JSON.stringify(this.currentActiveZaak) !== JSON.stringify(zaakStore.zaakItem)) {
			this.currentActiveZaak = zaakStore.zaakItem
			this.fetchAuditTrails(zaakStore.zaakItem.id)
		}
	},
	methods: {
<<<<<<< HEAD
		fetchData() {
			this.loading = true
		},
=======
>>>>>>> 3e3f615e
		fetchAuditTrails(id) {

			fetch(`/index.php/apps/zaakafhandelapp/api/zaken/${id}/audit_trail`)
				.then(response => response.json())
				.then(data => {
					if (Array.isArray(data)) {
						this.auditTrails = data
					}
				})
				.finally(() => {
				})
		},
	},
}
</script>

<style>

h4 {
  font-weight: bold;
}

.head{
	display: flex;
	justify-content: space-between;
}

.button{
	max-height: 10px;
}

.h1 {
  display: block !important;
  font-size: 2em !important;
  margin-block-start: 0.67em !important;
  margin-block-end: 0.67em !important;
  margin-inline-start: 0px !important;
  margin-inline-end: 0px !important;
  font-weight: bold !important;
  unicode-bidi: isolate !important;
}

.dataContent {
  display: flex;
  flex-direction: column;
}

</style>
<|MERGE_RESOLUTION|>--- conflicted
+++ resolved
@@ -1,302 +1,296 @@
-<script setup>
-import { navigationStore, zaakStore } from '../../store/store.js'
-</script>
-
-<template>
-	<div class="detailContainer">
-		<div id="app-content">
-			<!-- app-content-wrapper is optional, only use if app-content-list  -->
-			<div>
-				<div class="head">
-					<h1 class="h1">
-						{{ zaakStore.zaakItem?.identificatie }}
-					</h1>
-
-					<NcActions :primary="true" menu-name="Acties">
-						<template #icon>
-							<DotsHorizontal :size="20" />
-						</template>
-						<NcActionButton @click="navigationStore.setModal('zaakForm')">
-							<template #icon>
-								<Pencil :size="20" />
-							</template>
-							Bewerken
-						</NcActionButton>
-						<NcActionButton @click="navigationStore.setModal('addDocument')">
-							<template #icon>
-								<FileDocumentPlusOutline :size="20" />
-							</template>
-							Document toevoegen
-						</NcActionButton>
-						<NcActionButton @click="navigationStore.setModal('addRol')">
-							<template #icon>
-								<AccountPlus :size="20" />
-							</template>
-							Rol toevoegen
-						</NcActionButton>
-						<NcActionButton @click="navigationStore.setModal('addTaakToZaak')">
-							<template #icon>
-								<CalendarPlus :size="20" />
-							</template>
-							Taak toevoegen
-						</NcActionButton>
-						<NcActionButton @click="navigationStore.setModal('addBerichtToZaak')">
-							<template #icon>
-								<MessagePlus :size="20" />
-							</template>
-							Bericht toevoegen
-						</NcActionButton>
-						<NcActionButton @click="navigationStore.setModal('addBesluit')">
-							<template #icon>
-								<MessagePlus :size="20" />
-							</template>
-							Besluit toevoegen
-						</NcActionButton>
-						<NcActionButton @click="navigationStore.setModal('updateZaakStatus')">
-							<template #icon>
-								<VectorPolylineEdit :size="20" />
-							</template>
-							Status wijzigen
-						</NcActionButton>
-					</NcActions>
-				</div>
-
-				<div class="detailGrid">
-					<div>
-						<h4>Omschrijving:</h4>
-						<span>{{ zaakStore.zaakItem?.omschrijving }}</span>
-					</div>
-					<div>
-						<h4>
-							Zaaktype:
-						</h4>
-						<span>{{ zaakStore.zaakItem?.zaaktype }}</span>
-					</div>
-					<div>
-						<div>
-							<h4>Archiefstatus:</h4>
-							<p>
-								{{ zaakStore.zaakItem?.archiefstatus }}
-							</p>
-						</div>
-						<h4>Registratiedatum:</h4>
-						<span>{{ zaakStore.zaakItem?.registratiedatum }}</span>
-					</div>
-					<div>
-						<h4>Bronorganisatie:</h4>
-						<p>
-							{{ zaakStore.zaakItem?.bronorganisatie }}
-						</p>
-					</div>
-					<div>
-						<h4>VerantwoordelijkeOrganisatie:</h4>
-						<p>
-							{{ zaakStore.zaakItem?.verantwoordelijkeOrganisatie }}
-						</p>
-					</div>
-					<div>
-						<h4>Startdatum:</h4>
-						<p>
-							{{ zaakStore.zaakItem?.startdatum }}
-						</p>
-					</div>
-					<div>
-						<h4>Toelichting:</h4>
-						<p>
-							{{ zaakStore.zaakItem?.toelichting }}
-						</p>
-					</div>
-				</div>
-				<div class="tabContainer">
-					<BTabs content-class="mt-3" justified>
-						<!-- TODO: Fix tabs -->
-						<BTab title="Eigenschappen" active>
-							<ZaakEigenschappen :zaak-id="zaakStore.zaakItem?.id" />
-						</BTab>
-						<BTab title="Documenten">
-							<ZaakDocumenten :zaak-id="zaakStore.zaakItem?.id" />
-						</BTab>
-						<BTab title="Rollen">
-							<ZaakRollen :zaak-id="zaakStore.zaakItem?.id" />
-						</BTab>
-						<BTab title="Taken">
-							<ZaakTaken :zaak-id="zaakStore.zaakItem?.id" />
-						</BTab>
-						<BTab title="Besluiten">
-							<ZaakBesluiten :zaak-id="zaakStore.zaakItem?.id" />
-						</BTab>
-						<BTab title="Berichten">
-							<ZaakBerichten :zaak-id="zaakStore.zaakItem?.id" />
-						</BTab>
-						<BTab title="Zaken">
-							<ZakenZaken :zaak-id="zaakStore.zaakItem?.id" />
-						</BTab>
-						<BTab title="Synchronisaties">
-							Todo: Koppelings info met DSO
-						</BTab>
-						<BTab title="Audit trail">
-							<div v-if="auditTrails.length">
-								<NcListItem v-for="(auditTrail, key) in auditTrails"
-									:key="key"
-									:name="new Date(auditTrail.created).toLocaleString()"
-									:bold="false"
-									:details="auditTrail.action"
-									:counter-number="Object.keys(auditTrail.changed).length"
-									:force-display-actions="true">
-									<template #icon>
-										<TimelineQuestionOutline disable-menu
-											:size="44" />
-									</template>
-									<template #subname>
-										{{ auditTrail.userName }}
-									</template>
-									<template #actions>
-										<NcActionButton @click="zaakStore.setAuditTrailItem(auditTrail); navigationStore.setModal('viewZaakAuditTrail')">
-											<template #icon>
-												<Eye :size="20" />
-											</template>
-											View details
-										</NcActionButton>
-									</template>
-								</NcListItem>
-							</div>
-							<NcEmptyContent v-else icon="icon-history" title="Geen audit trail gevonden">
-								<template #description>
-									Er is geen audit trail gevonden voor deze zaak.
-								</template>
-							</NcEmptyContent>
-						</BTab>
-					</BTabs>
-				</div>
-			</div>
-		</div>
-	</div>
-</template>
-
-<script>
-// Components
-import { BTabs, BTab } from 'bootstrap-vue'
-import { NcActions, NcActionButton, NcListItem, NcEmptyContent } from '@nextcloud/vue'
-
-// Icons
-import DotsHorizontal from 'vue-material-design-icons/DotsHorizontal.vue'
-import Pencil from 'vue-material-design-icons/Pencil.vue'
-import AccountPlus from 'vue-material-design-icons/AccountPlus.vue'
-import CalendarPlus from 'vue-material-design-icons/CalendarPlus.vue'
-import MessagePlus from 'vue-material-design-icons/MessagePlus.vue'
-import FileDocumentPlusOutline from 'vue-material-design-icons/FileDocumentPlusOutline.vue'
-import VectorPolylineEdit from 'vue-material-design-icons/VectorPolylineEdit.vue'
-import Eye from 'vue-material-design-icons/Eye.vue'
-import TimelineQuestionOutline from 'vue-material-design-icons/TimelineQuestionOutline.vue'
-
-// Views
-import ZaakEigenschappen from '../eigenschappen/ZaakEigenschappen.vue'
-import ZaakBerichten from '../berichten/ZaakBerichten.vue'
-import ZaakRollen from '../rollen/ZaakRollen.vue'
-import ZaakTaken from '../taken/ZaakTaken.vue'
-import ZaakBesluiten from '../besluiten/ZaakBesluiten.vue'
-import ZaakDocumenten from '../documenten/ZaakDocumenten.vue'
-import ZakenZaken from '../zaken/ZakenZaken.vue'
-
-export default {
-	name: 'ZaakDetails',
-	components: {
-		// Components
-		NcActions,
-		NcActionButton,
-		BTabs,
-		BTab,
-		// Views
-		ZaakEigenschappen,
-		ZaakRollen,
-		ZaakTaken,
-		ZaakBerichten,
-		ZaakBesluiten,
-		ZaakDocumenten,
-		ZakenZaken,
-		// Icons
-		DotsHorizontal,
-		Pencil,
-		AccountPlus,
-		CalendarPlus,
-		FileDocumentPlusOutline,
-		VectorPolylineEdit,
-	},
-	data() {
-		return {
-			// state
-<<<<<<< HEAD
-			loading: true,
-=======
->>>>>>> 3e3f615e
-			currentActiveZaak: null,
-			// data
-			auditTrails: [],
-			zaak: [],
-		}
-	},
-	mounted() {
-		this.currentActiveZaak = zaakStore.zaakItem
-		this.fetchAuditTrails(zaakStore.zaakItem.id)
-	},
-	updated() {
-		if (zaakStore.zaakItem?.id && JSON.stringify(this.currentActiveZaak) !== JSON.stringify(zaakStore.zaakItem)) {
-			this.currentActiveZaak = zaakStore.zaakItem
-			this.fetchAuditTrails(zaakStore.zaakItem.id)
-		}
-	},
-	methods: {
-<<<<<<< HEAD
-		fetchData() {
-			this.loading = true
-		},
-=======
->>>>>>> 3e3f615e
-		fetchAuditTrails(id) {
-
-			fetch(`/index.php/apps/zaakafhandelapp/api/zaken/${id}/audit_trail`)
-				.then(response => response.json())
-				.then(data => {
-					if (Array.isArray(data)) {
-						this.auditTrails = data
-					}
-				})
-				.finally(() => {
-				})
-		},
-	},
-}
-</script>
-
-<style>
-
-h4 {
-  font-weight: bold;
-}
-
-.head{
-	display: flex;
-	justify-content: space-between;
-}
-
-.button{
-	max-height: 10px;
-}
-
-.h1 {
-  display: block !important;
-  font-size: 2em !important;
-  margin-block-start: 0.67em !important;
-  margin-block-end: 0.67em !important;
-  margin-inline-start: 0px !important;
-  margin-inline-end: 0px !important;
-  font-weight: bold !important;
-  unicode-bidi: isolate !important;
-}
-
-.dataContent {
-  display: flex;
-  flex-direction: column;
-}
-
-</style>
+<script setup>
+import { navigationStore, zaakStore } from '../../store/store.js'
+</script>
+
+<template>
+	<div class="detailContainer">
+		<div id="app-content">
+			<!-- app-content-wrapper is optional, only use if app-content-list  -->
+			<div>
+				<div class="head">
+					<h1 class="h1">
+						{{ zaakStore.zaakItem?.identificatie }}
+					</h1>
+
+					<NcActions :primary="true" menu-name="Acties">
+						<template #icon>
+							<DotsHorizontal :size="20" />
+						</template>
+						<NcActionButton @click="navigationStore.setModal('zaakForm')">
+							<template #icon>
+								<Pencil :size="20" />
+							</template>
+							Bewerken
+						</NcActionButton>
+						<NcActionButton @click="navigationStore.setModal('addDocument')">
+							<template #icon>
+								<FileDocumentPlusOutline :size="20" />
+							</template>
+							Document toevoegen
+						</NcActionButton>
+						<NcActionButton @click="navigationStore.setModal('addRol')">
+							<template #icon>
+								<AccountPlus :size="20" />
+							</template>
+							Rol toevoegen
+						</NcActionButton>
+						<NcActionButton @click="navigationStore.setModal('addTaakToZaak')">
+							<template #icon>
+								<CalendarPlus :size="20" />
+							</template>
+							Taak toevoegen
+						</NcActionButton>
+						<NcActionButton @click="navigationStore.setModal('addBerichtToZaak')">
+							<template #icon>
+								<MessagePlus :size="20" />
+							</template>
+							Bericht toevoegen
+						</NcActionButton>
+						<NcActionButton @click="navigationStore.setModal('addBesluit')">
+							<template #icon>
+								<MessagePlus :size="20" />
+							</template>
+							Besluit toevoegen
+						</NcActionButton>
+						<NcActionButton @click="navigationStore.setModal('updateZaakStatus')">
+							<template #icon>
+								<VectorPolylineEdit :size="20" />
+							</template>
+							Status wijzigen
+						</NcActionButton>
+					</NcActions>
+				</div>
+
+				<div class="detailGrid">
+					<div>
+						<h4>Omschrijving:</h4>
+						<span>{{ zaakStore.zaakItem?.omschrijving }}</span>
+					</div>
+					<div>
+						<h4>
+							Zaaktype:
+						</h4>
+						<span>{{ zaakStore.zaakItem?.zaaktype }}</span>
+					</div>
+					<div>
+						<div>
+							<h4>Archiefstatus:</h4>
+							<p>
+								{{ zaakStore.zaakItem?.archiefstatus }}
+							</p>
+						</div>
+						<h4>Registratiedatum:</h4>
+						<span>{{ zaakStore.zaakItem?.registratiedatum }}</span>
+					</div>
+					<div>
+						<h4>Bronorganisatie:</h4>
+						<p>
+							{{ zaakStore.zaakItem?.bronorganisatie }}
+						</p>
+					</div>
+					<div>
+						<h4>VerantwoordelijkeOrganisatie:</h4>
+						<p>
+							{{ zaakStore.zaakItem?.verantwoordelijkeOrganisatie }}
+						</p>
+					</div>
+					<div>
+						<h4>Startdatum:</h4>
+						<p>
+							{{ zaakStore.zaakItem?.startdatum }}
+						</p>
+					</div>
+					<div>
+						<h4>Toelichting:</h4>
+						<p>
+							{{ zaakStore.zaakItem?.toelichting }}
+						</p>
+					</div>
+				</div>
+				<div class="tabContainer">
+					<BTabs content-class="mt-3" justified>
+						<!-- TODO: Fix tabs -->
+						<BTab title="Eigenschappen" active>
+							<ZaakEigenschappen :zaak-id="zaakStore.zaakItem?.id" />
+						</BTab>
+						<BTab title="Documenten">
+							<ZaakDocumenten :zaak-id="zaakStore.zaakItem?.id" />
+						</BTab>
+						<BTab title="Rollen">
+							<ZaakRollen :zaak-id="zaakStore.zaakItem?.id" />
+						</BTab>
+						<BTab title="Taken">
+							<ZaakTaken :zaak-id="zaakStore.zaakItem?.id" />
+						</BTab>
+						<BTab title="Besluiten">
+							<ZaakBesluiten :zaak-id="zaakStore.zaakItem?.id" />
+						</BTab>
+						<BTab title="Berichten">
+							<ZaakBerichten :zaak-id="zaakStore.zaakItem?.id" />
+						</BTab>
+						<BTab title="Zaken">
+							<ZakenZaken :zaak-id="zaakStore.zaakItem?.id" />
+						</BTab>
+						<BTab title="Synchronisaties">
+							Todo: Koppelings info met DSO
+						</BTab>
+						<BTab title="Audit trail">
+							<div v-if="auditTrails.length">
+								<NcListItem v-for="(auditTrail, key) in auditTrails"
+									:key="key"
+									:name="new Date(auditTrail.created).toLocaleString()"
+									:bold="false"
+									:details="auditTrail.action"
+									:counter-number="Object.keys(auditTrail.changed).length"
+									:force-display-actions="true">
+									<template #icon>
+										<TimelineQuestionOutline disable-menu
+											:size="44" />
+									</template>
+									<template #subname>
+										{{ auditTrail.userName }}
+									</template>
+									<template #actions>
+										<NcActionButton @click="zaakStore.setAuditTrailItem(auditTrail); navigationStore.setModal('viewZaakAuditTrail')">
+											<template #icon>
+												<Eye :size="20" />
+											</template>
+											View details
+										</NcActionButton>
+									</template>
+								</NcListItem>
+							</div>
+							<NcEmptyContent v-else icon="icon-history" title="Geen audit trail gevonden">
+								<template #description>
+									Er is geen audit trail gevonden voor deze zaak.
+								</template>
+							</NcEmptyContent>
+						</BTab>
+					</BTabs>
+				</div>
+			</div>
+		</div>
+	</div>
+</template>
+
+<script>
+// Components
+import { BTabs, BTab } from 'bootstrap-vue'
+import { NcActions, NcActionButton, NcListItem, NcEmptyContent } from '@nextcloud/vue'
+
+// Icons
+import DotsHorizontal from 'vue-material-design-icons/DotsHorizontal.vue'
+import Pencil from 'vue-material-design-icons/Pencil.vue'
+import AccountPlus from 'vue-material-design-icons/AccountPlus.vue'
+import CalendarPlus from 'vue-material-design-icons/CalendarPlus.vue'
+import MessagePlus from 'vue-material-design-icons/MessagePlus.vue'
+import FileDocumentPlusOutline from 'vue-material-design-icons/FileDocumentPlusOutline.vue'
+import VectorPolylineEdit from 'vue-material-design-icons/VectorPolylineEdit.vue'
+import Eye from 'vue-material-design-icons/Eye.vue'
+import TimelineQuestionOutline from 'vue-material-design-icons/TimelineQuestionOutline.vue'
+
+// Views
+import ZaakEigenschappen from '../eigenschappen/ZaakEigenschappen.vue'
+import ZaakBerichten from '../berichten/ZaakBerichten.vue'
+import ZaakRollen from '../rollen/ZaakRollen.vue'
+import ZaakTaken from '../taken/ZaakTaken.vue'
+import ZaakBesluiten from '../besluiten/ZaakBesluiten.vue'
+import ZaakDocumenten from '../documenten/ZaakDocumenten.vue'
+import ZakenZaken from '../zaken/ZakenZaken.vue'
+
+export default {
+	name: 'ZaakDetails',
+	components: {
+		// Components
+		NcActions,
+		NcActionButton,
+		BTabs,
+		BTab,
+		// Views
+		ZaakEigenschappen,
+		ZaakRollen,
+		ZaakTaken,
+		ZaakBerichten,
+		ZaakBesluiten,
+		ZaakDocumenten,
+		ZakenZaken,
+		// Icons
+		DotsHorizontal,
+		Pencil,
+		AccountPlus,
+		CalendarPlus,
+		FileDocumentPlusOutline,
+		VectorPolylineEdit,
+	},
+	data() {
+		return {
+			// state
+			loading: true,
+			currentActiveZaak: null,
+			// data
+			auditTrails: [],
+			zaak: [],
+		}
+	},
+	mounted() {
+		this.currentActiveZaak = zaakStore.zaakItem
+		this.fetchAuditTrails(zaakStore.zaakItem.id)
+	},
+	updated() {
+		if (zaakStore.zaakItem?.id && JSON.stringify(this.currentActiveZaak) !== JSON.stringify(zaakStore.zaakItem)) {
+			this.currentActiveZaak = zaakStore.zaakItem
+			this.fetchAuditTrails(zaakStore.zaakItem.id)
+		}
+	},
+	methods: {
+		fetchData() {
+			this.loading = true
+		},
+		fetchAuditTrails(id) {
+
+			fetch(`/index.php/apps/zaakafhandelapp/api/zaken/${id}/audit_trail`)
+				.then(response => response.json())
+				.then(data => {
+					if (Array.isArray(data)) {
+						this.auditTrails = data
+					}
+				})
+				.finally(() => {
+				})
+		},
+	},
+}
+</script>
+
+<style>
+
+h4 {
+  font-weight: bold;
+}
+
+.head{
+	display: flex;
+	justify-content: space-between;
+}
+
+.button{
+	max-height: 10px;
+}
+
+.h1 {
+  display: block !important;
+  font-size: 2em !important;
+  margin-block-start: 0.67em !important;
+  margin-block-end: 0.67em !important;
+  margin-inline-start: 0px !important;
+  margin-inline-end: 0px !important;
+  font-weight: bold !important;
+  unicode-bidi: isolate !important;
+}
+
+.dataContent {
+  display: flex;
+  flex-direction: column;
+}
+
+</style>