<script setup>
import { store } from '../../store.js'
</script>

<template>
	<div class="detailContainer">
		<div v-if="!loading" id="app-content">
			<!-- app-content-wrapper is optional, only use if app-content-list  -->
			<div>
				<div class="head">
					<h1 class="h1">
						{{ zaak.identificatie }}
					</h1>
					<NcActions :primary="true" menu-name="Acties">
						<template #icon>
							<DotsHorizontal :size="20" />
						</template>
						<NcActionButton @click="store.setModal('editZaak')">
							<template #icon>
								<Pencil :size="20" />
							</template>
							Bewerken
						</NcActionButton>
						<NcActionButton>
							<template #icon>
								<FileDocumentPlusOutline :size="20" />
							</template>
							Document toevoegen
						</NcActionButton>
						<NcActionButton>
							<template #icon>
								<AccountPlus :size="20" />
							</template>
							Rol toevoegen
						</NcActionButton>
						<NcActionButton @click="store.setModal('addTaak')">
							<template #icon>
								<CalendarPlus :size="20" />
							</template>
							Taak toevoegen
						</NcActionButton>
						<NcActionButton @click="store.setModal('addBericht')">
							<template #icon>
								<MessagePlus :size="20" />
							</template>
							Bericht toevoegen
						</NcActionButton>
						<NcActionButton>
							<template #icon>
								<VectorPolylineEdit :size="20" />
							</template>
							Status wijzigen
						</NcActionButton>
					</NcActions>
				</div>
				<div class="grid">
					<div>
						<h4>Omschrijving:</h4>
						<span>{{ zaak.omschrijving }}</span>
					</div>
					<div>
						<h4>
							Zaaktype:
						</h4>
						<span>{{ zaak.zaaktype }}</span>
					</div>
					<div>
						<div>
							<h4>Archiefstatus:</h4>
							<p>
								{{ zaak.archiefstatus }}
							</p>
						</div>
						<h4>Registratiedatum:</h4>
						<span>{{ zaak.registratiedatum }}</span>
					</div>
					<div>
						<h4>Bronorganisatie:</h4>
						<p>
							{{ zaak.bronorganisatie }}
						</p>
					</div>
					<div>
						<h4>VerantwoordelijkeOrganisatie:</h4>
						<p>
							{{ zaak.verantwoordelijkeOrganisatie }}
						</p>
					</div>
					<div>
						<h4>Startdatum:</h4>
						<p>
							{{ zaak.startdatum }}
						</p>
					</div>
					<div>
						<h4>Toelichting:</h4>
						<p>
							{{ zaak.toelichting }}
						</p>
					</div>
				</div>
				<div class="tabContainer">
					<BTabs content-class="mt-3" justified>
						<BTab title="Eigenschappen" active>
							<ZaakEigenschappen :zaak-id="zaak.uuid" />
						</BTab>
						<BTab title="Documenten">
							<ZaakDocumenten :zaak-id="zaak.uuid" />
						</BTab>
						<BTab title="Rollen">
							<ZaakRollen :zaak-id="zaak.uuid" />
						</BTab>
						<BTab title="Taken">
							<ZaakTaken :zaak-id="zaak.uuid" />
						</BTab>
						<BTab title="Besluiten">
							<ZaakBesluiten :zaak-id="zaak.uuid" />
						</BTab>
						<BTab title="Berichten">
							<ZaakBerichten :zaak-id="zaak.uuid" />
						</BTab>
						<BTab title="Zaken">
							<ZakenZaken :zaak-id="zaak.uuid" />
						</BTab>
						<BTab title="Synchronisaties">
							Todo: Koppelings info met DSO
						</BTab>
					</BTabs>
				</div>
			</div>
		</div>
		<NcLoadingIcon v-if="loading"
			:size="100"
			appearance="dark"
			name="Zaak details aan het laden" />
	</div>
</template>

<script>
// Components
import { BTabs, BTab } from 'bootstrap-vue'
import { NcLoadingIcon, NcActions, NcActionButton } from '@nextcloud/vue'
// Icons
import DotsHorizontal from 'vue-material-design-icons/DotsHorizontal.vue'
import Pencil from 'vue-material-design-icons/Pencil.vue'
import AccountPlus from 'vue-material-design-icons/AccountPlus.vue'
import CalendarPlus from 'vue-material-design-icons/CalendarPlus.vue'
import MessagePlus from 'vue-material-design-icons/MessagePlus.vue'
import FileDocumentPlusOutline from 'vue-material-design-icons/FileDocumentPlusOutline.vue'
import VectorPolylineEdit from 'vue-material-design-icons/VectorPolylineEdit.vue'
// Views
import ZaakEigenschappen from '../eigenschappen/ZaakEigenschappen.vue'
import ZaakBerichten from '../berichten/ZaakBerichten.vue'
import ZaakRollen from '../rollen/ZaakRollen.vue'
import ZaakTaken from '../taken/ZaakTaken.vue'
import ZaakBesluiten from '../besluiten/ZaakBesluiten.vue'
import ZaakDocumenten from '../documenten/ZaakDocumenten.vue'
import ZakenZaken from '../zaken/ZakenZaken.vue'

export default {
	name: 'ZaakDetails',
	components: {
		// Components
		NcLoadingIcon,
		NcActions,
		NcActionButton,
		BTabs,
		BTab,
		DotsHorizontal,
		Pencil,
		AccountPlus,
		CalendarPlus,
		MessagePlus,
		FileDocumentPlusOutline,
		VectorPolylineEdit,
		// Views
		ZaakEigenschappen,
		ZaakRollen,
		ZaakTaken,
		ZaakBerichten,
		ZaakBesluiten,
		ZaakDocumenten,
		ZakenZaken,
		// Icons
		DotsHorizontal,
		Pencil,
		AccountPlus,
		CalendarPlus,
		FileDocumentPlusOutline,
		VectorPolylineEdit,

	},
	props: {
		zaakId: {
			type: String,
			required: true,
		},
	},
	data() {
		return {
			zaak: [],
			loading: true,
		}
	},
	watch: {
		zaakId: {
			handler(zaakId) {
				this.fetchData(zaakId)
			},
			deep: true,
		},
	},
	mounted() {
		this.fetchData(store.zaakId)
	},
	methods: {
		fetchData(zaakId) {
			this.loading = true
			fetch(
				'/index.php/apps/zaakafhandelapp/api/zrc/zaken/' + zaakId,
				{
					method: 'GET',
				},
			)
				.then((response) => {
					response.json().then((data) => {
						this.zaak = data
						this.loading = false
					})
				})
				.catch((err) => {
					console.error(err)
					this.loading = false
				})
		},
	},
}
</script>

<style>

<<<<<<< HEAD
.test {
=======
.grid{
>>>>>>> 20b7e176
	display: grid;
	grid-template-columns: 1fr 1fr;
}

h4 {
  font-weight: bold;
}

.head{
	display: flex;
	justify-content: space-between;
}

.button{
	max-height: 10px;
}

.h1 {
  display: block !important;
  font-size: 2em !important;
  margin-block-start: 0.67em !important;
  margin-block-end: 0.67em !important;
  margin-inline-start: 0px !important;
  margin-inline-end: 0px !important;
  font-weight: bold !important;
  unicode-bidi: isolate !important;
}

.dataContent {
  display: flex;
  flex-direction: column;
}

</style><|MERGE_RESOLUTION|>--- conflicted
+++ resolved
@@ -239,11 +239,7 @@
 
 <style>
 
-<<<<<<< HEAD
 .test {
-=======
-.grid{
->>>>>>> 20b7e176
 	display: grid;
 	grid-template-columns: 1fr 1fr;
 }
