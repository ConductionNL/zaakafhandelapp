--- conflicted
+++ resolved
@@ -140,7 +140,6 @@
 // Components
 import { BTabs, BTab } from 'bootstrap-vue'
 import { NcLoadingIcon, NcActions, NcActionButton } from '@nextcloud/vue'
-<<<<<<< HEAD
 // Icons
 import DotsHorizontal from 'vue-material-design-icons/DotsHorizontal.vue'
 import Pencil from 'vue-material-design-icons/Pencil.vue'
@@ -149,9 +148,6 @@
 import MessagePlus from 'vue-material-design-icons/MessagePlus.vue'
 import FileDocumentPlusOutline from 'vue-material-design-icons/FileDocumentPlusOutline.vue'
 import VectorPolylineEdit from 'vue-material-design-icons/VectorPolylineEdit.vue'
-=======
-
->>>>>>> cb5c2daa
 // Views
 import ZaakEigenschappen from '../eigenschappen/ZaakEigenschappen.vue'
 import ZaakBerichten from '../berichten/ZaakBerichten.vue'
@@ -178,7 +174,6 @@
 		NcActionButton,
 		BTabs,
 		BTab,
-<<<<<<< HEAD
 		DotsHorizontal,
 		Pencil,
 		AccountPlus,
@@ -186,9 +181,7 @@
 		MessagePlus,
 		FileDocumentPlusOutline,
 		VectorPolylineEdit,
-=======
 		// Views
->>>>>>> cb5c2daa
 		ZaakEigenschappen,
 		ZaakRollen,
 		ZaakTaken,
