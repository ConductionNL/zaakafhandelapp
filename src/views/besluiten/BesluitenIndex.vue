--- conflicted
+++ resolved
@@ -1,57 +1,3 @@
-<<<<<<< HEAD
-<script setup>
-import { store } from '../../store.js'
-</script>
-
-<template>
-	<NcAppContent>
-		<template #list>
-			<BesluitenList />
-		</template>
-		<template #default>
-			<NcEmptyContent v-if="!store.item || store.selected != 'zaken' "
-				class="detailContainer"
-				name="Geen besluit"
-				description="Nog geen besluit geselecteerd">
-				<template #icon>
-					<BriefcaseAccountOutline />
-				</template>
-				<template #action>
-					<NcButton type="primary" @click="store.setModal('zakenAdd')">
-						Besluit aanmaken
-					</NcButton>
-				</template>
-			</NcEmptyContent>
-			<BesluitDetails v-if="store.item && store.selected === 'zaken'" :besluit-id="store.besluitItem" />
-		</template>
-	</NcAppContent>
-</template>
-
-<script>
-import { NcAppContent, NcEmptyContent, NcButton } from '@nextcloud/vue'
-import BesluitenList from './BesluitenList.vue'
-import BesluitDetails from './BesluitDetails.vue'
-// eslint-disable-next-line n/no-missing-import
-import BriefcaseAccountOutline from 'vue-material-design-icons/BriefcaseAccountOutline'
-
-export default {
-	name: 'BesluitenIndex',
-	components: {
-		NcAppContent,
-		NcEmptyContent,
-		NcButton,
-		BesluitenList,
-		BesluitDetails,
-		BriefcaseAccountOutline,
-	},
-	data() {
-		return {
-			zakenId: undefined,
-		}
-	},
-}
-</script>
-=======
 <script setup>
 import { navigationStore } from '../../store/store.js'
 </script>
@@ -103,5 +49,4 @@
 		}
 	},
 }
-</script>
->>>>>>> f563834c
+</script>