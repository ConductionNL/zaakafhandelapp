<script setup>
import { navigationStore } from '../../store/store.js'
</script>

<template>
	<div class="detailContainer">
		<div v-if="store.klantItem" id="app-content">
			<!-- app-content-wrapper is optional, only use if app-content-list  -->
			<div>
				<div class="head">
					<h1 class="h1">
						{{ store.klantItem.voornaam }} {{ store.klantItem.voorvoegsel }} {{ store.klantItem.achternaam }}
					</h1>

					<NcActions :primary="true" menu-name="Acties">
						<template #icon>
							<DotsHorizontal :size="20" />
						</template>
						<NcActionButton @click="store.setModal('editKlant')">
							<template #icon>
								<Pencil :size="20" />
							</template>
							Bewerken
						</NcActionButton>
						<NcActionButton @click="store.setModal('addTaak')">
							<template #icon>
								<CalendarMonthOutline :size="20" />
							</template>
							Taak geven
						</NcActionButton>
						<NcActionButton @click="store.setModal('addBericht')">
							<template #icon>
								<ChatOutline :size="20" />
							</template>
							Bericht versturen
						</NcActionButton>
						<NcActionButton @click="store.setModal('addZaak')">
							<template #icon>
								<BriefcaseAccountOutline :size="20" />
							</template>
							Zaak starten
						</NcActionButton>
						<NcActionButton @click="store.setDialog('deleteKlant')">
							<template #icon>
								<TrashCanOutline :size="20" />
							</template>
							Verwijderen
						</NcActionButton>
					</NcActions>
				</div>
				<span> {{ store.klantItem.subject }} </span>

				<div class="detailGrid">
					<div class="gridContent gridFullWidth">
						<b>Klantnummer:</b>
						<p>{{ store.klantItem.klantnummer }}</p>
					</div>

					<div class="gridContent">
						<b>Telefoonnummer:</b>
						<p>{{ store.klantItem.telefoonnummer }}</p>
					</div>
					<div class="gridContent">
						<b>Email adres:</b>
						<p>{{ store.klantItem.emailadres }}</p>
					</div>
					<div class="gridContent">
						<b>Adres:</b>
						<p>{{ store.klantItem.adres }}</p>
					</div>
					<div class="gridContent">
						<b>Functie:</b>
						<p>{{ store.klantItem.functie }}</p>
					</div>
					<div class="gridContent">
						<b>Bedrijfsnaam:</b>
						<p>{{ store.klantItem.bedrijfsnaam }}</p>
					</div>
					<div class="gridContent">
						<b>Website url:</b>
						<p>{{ store.klantItem.websiteUrl }}</p>
					</div>
					<div class="gridContent">
						<b>url:</b>
						<p>{{ store.klantItem.url }}</p>
					</div>
					<div class="gridContent">
						<b>Bron organisatie:</b>
						<p>{{ store.klantItem.bronorganisatie }}</p>
					</div>
					<div class="gridContent">
						<b>Aanmaakkanaal:</b>
						<p>{{ store.klantItem.aanmaakkanaal }}</p>
					</div>
					<div class="gridContent">
						<b>Geverifieerd:</b>
						<p>{{ store.klantItem.geverifieerd }}</p>
					</div>
					<div class="gridContent">
						<b>Subject Identificatie:</b>
						<p>{{ store.klantItem.subjectIdentificatie }}</p>
					</div>
					<div class="gridContent">
						<b>Subject Type:</b>
						<p>{{ store.klantItem.subjectType }}</p>
					</div>
				</div>
				<div class="tabContainer">
					<BTabs content-class="mt-3" justified>
						<BTab title="Zaken">
							asdads
						</BTab>
						<BTab title="Taken">
							asda
						</BTab>
						<BTab title="Berichten">
							asdsa
						</BTab>
					</BTabs>
				</div>
			</div>
		</div>
	</div>
</template>

<script>
// Components
import { BTabs, BTab } from 'bootstrap-vue'
import { NcActions, NcActionButton } from '@nextcloud/vue'

// Icons
import DotsHorizontal from 'vue-material-design-icons/DotsHorizontal.vue'
import Pencil from 'vue-material-design-icons/Pencil.vue'
import ChatOutline from 'vue-material-design-icons/ChatOutline.vue'
import CalendarMonthOutline from 'vue-material-design-icons/CalendarMonthOutline.vue'
import BriefcaseAccountOutline from 'vue-material-design-icons/BriefcaseAccountOutline.vue'
import TrashCanOutline from 'vue-material-design-icons/TrashCanOutline.vue'

export default {
	name: 'KlantDetails',
	components: {
		NcActions,
		NcActionButton,
<<<<<<< HEAD
		BTabs,
		BTab,
		// Icons
		DotsHorizontal,
		Pencil,
		ChatOutline,
		CalendarMonthOutline,
		BriefcaseAccountOutline,
		TrashCanOutline,
=======
	},
	props: {
		klantId: {
			type: String,
			required: true,
		},
	},
	data() {
		return {
			klant: [],
			loading: false,
		}
	},
	watch: {
		klantId: {
			handler(klantId) {
				this.fetchData(klantId)
			},
			deep: true,
		},
	},
	mounted() {
		this.fetchData(store.klantId)
	},
	methods: {
		editKlant(klant) {
			store.setKlantItem(klant)
			navigationStore.setModal('editKlant')
		},
		fetchData(klantId) {
			this.loading = true
			fetch(
				'/index.php/apps/zaakafhandelapp/api/klanten/' + klantId,
				{
					method: 'GET',
				},
			)
				.then((response) => {
					response.json().then((data) => {
						this.klant = data
					})
					this.loading = false
				})
				.catch((err) => {
					console.error(err)
					this.loading = false
				})
		},
>>>>>>> f563834c
	},
}
</script>

<style>
.detailContainer {
    padding: 0.5rem;
}

.h1 {
  display: block !important;
  font-size: 2em !important;
  margin-block-start: 0.67em !important;
  margin-block-end: 0.67em !important;
  margin-inline-start: 0px !important;
  margin-inline-end: 0px !important;
  font-weight: bold !important;
  unicode-bidi: isolate !important;
}

.grid {
  display: grid;
  grid-gap: 1rem 24px !important;
  grid-template-columns: repeat( auto-fit, minmax(300px, 1fr) ) !important;
  margin-block-start: var(--zaa-margin-50);
  margin-block-end: var(--zaa-margin-50);
}

.gridContent {
  display: flex;
  flex-direction: column;
  gap: 2px !important;
}
.gridContent > h5 {
    margin-top: 12px !important;
}

.gridFullWidth {
    grid-column: 1 / -1;
}

</style>
<|MERGE_RESOLUTION|>--- conflicted
+++ resolved
@@ -1,245 +1,242 @@
-<script setup>
-import { navigationStore } from '../../store/store.js'
-</script>
-
-<template>
-	<div class="detailContainer">
-		<div v-if="store.klantItem" id="app-content">
-			<!-- app-content-wrapper is optional, only use if app-content-list  -->
-			<div>
-				<div class="head">
-					<h1 class="h1">
-						{{ store.klantItem.voornaam }} {{ store.klantItem.voorvoegsel }} {{ store.klantItem.achternaam }}
-					</h1>
-
-					<NcActions :primary="true" menu-name="Acties">
-						<template #icon>
-							<DotsHorizontal :size="20" />
-						</template>
-						<NcActionButton @click="store.setModal('editKlant')">
-							<template #icon>
-								<Pencil :size="20" />
-							</template>
-							Bewerken
-						</NcActionButton>
-						<NcActionButton @click="store.setModal('addTaak')">
-							<template #icon>
-								<CalendarMonthOutline :size="20" />
-							</template>
-							Taak geven
-						</NcActionButton>
-						<NcActionButton @click="store.setModal('addBericht')">
-							<template #icon>
-								<ChatOutline :size="20" />
-							</template>
-							Bericht versturen
-						</NcActionButton>
-						<NcActionButton @click="store.setModal('addZaak')">
-							<template #icon>
-								<BriefcaseAccountOutline :size="20" />
-							</template>
-							Zaak starten
-						</NcActionButton>
-						<NcActionButton @click="store.setDialog('deleteKlant')">
-							<template #icon>
-								<TrashCanOutline :size="20" />
-							</template>
-							Verwijderen
-						</NcActionButton>
-					</NcActions>
-				</div>
-				<span> {{ store.klantItem.subject }} </span>
-
-				<div class="detailGrid">
-					<div class="gridContent gridFullWidth">
-						<b>Klantnummer:</b>
-						<p>{{ store.klantItem.klantnummer }}</p>
-					</div>
-
-					<div class="gridContent">
-						<b>Telefoonnummer:</b>
-						<p>{{ store.klantItem.telefoonnummer }}</p>
-					</div>
-					<div class="gridContent">
-						<b>Email adres:</b>
-						<p>{{ store.klantItem.emailadres }}</p>
-					</div>
-					<div class="gridContent">
-						<b>Adres:</b>
-						<p>{{ store.klantItem.adres }}</p>
-					</div>
-					<div class="gridContent">
-						<b>Functie:</b>
-						<p>{{ store.klantItem.functie }}</p>
-					</div>
-					<div class="gridContent">
-						<b>Bedrijfsnaam:</b>
-						<p>{{ store.klantItem.bedrijfsnaam }}</p>
-					</div>
-					<div class="gridContent">
-						<b>Website url:</b>
-						<p>{{ store.klantItem.websiteUrl }}</p>
-					</div>
-					<div class="gridContent">
-						<b>url:</b>
-						<p>{{ store.klantItem.url }}</p>
-					</div>
-					<div class="gridContent">
-						<b>Bron organisatie:</b>
-						<p>{{ store.klantItem.bronorganisatie }}</p>
-					</div>
-					<div class="gridContent">
-						<b>Aanmaakkanaal:</b>
-						<p>{{ store.klantItem.aanmaakkanaal }}</p>
-					</div>
-					<div class="gridContent">
-						<b>Geverifieerd:</b>
-						<p>{{ store.klantItem.geverifieerd }}</p>
-					</div>
-					<div class="gridContent">
-						<b>Subject Identificatie:</b>
-						<p>{{ store.klantItem.subjectIdentificatie }}</p>
-					</div>
-					<div class="gridContent">
-						<b>Subject Type:</b>
-						<p>{{ store.klantItem.subjectType }}</p>
-					</div>
-				</div>
-				<div class="tabContainer">
-					<BTabs content-class="mt-3" justified>
-						<BTab title="Zaken">
-							asdads
-						</BTab>
-						<BTab title="Taken">
-							asda
-						</BTab>
-						<BTab title="Berichten">
-							asdsa
-						</BTab>
-					</BTabs>
-				</div>
-			</div>
-		</div>
-	</div>
-</template>
-
-<script>
-// Components
-import { BTabs, BTab } from 'bootstrap-vue'
-import { NcActions, NcActionButton } from '@nextcloud/vue'
-
-// Icons
-import DotsHorizontal from 'vue-material-design-icons/DotsHorizontal.vue'
-import Pencil from 'vue-material-design-icons/Pencil.vue'
-import ChatOutline from 'vue-material-design-icons/ChatOutline.vue'
-import CalendarMonthOutline from 'vue-material-design-icons/CalendarMonthOutline.vue'
-import BriefcaseAccountOutline from 'vue-material-design-icons/BriefcaseAccountOutline.vue'
-import TrashCanOutline from 'vue-material-design-icons/TrashCanOutline.vue'
-
-export default {
-	name: 'KlantDetails',
-	components: {
-		NcActions,
-		NcActionButton,
-<<<<<<< HEAD
-		BTabs,
-		BTab,
-		// Icons
-		DotsHorizontal,
-		Pencil,
-		ChatOutline,
-		CalendarMonthOutline,
-		BriefcaseAccountOutline,
-		TrashCanOutline,
-=======
-	},
-	props: {
-		klantId: {
-			type: String,
-			required: true,
-		},
-	},
-	data() {
-		return {
-			klant: [],
-			loading: false,
-		}
-	},
-	watch: {
-		klantId: {
-			handler(klantId) {
-				this.fetchData(klantId)
-			},
-			deep: true,
-		},
-	},
-	mounted() {
-		this.fetchData(store.klantId)
-	},
-	methods: {
-		editKlant(klant) {
-			store.setKlantItem(klant)
-			navigationStore.setModal('editKlant')
-		},
-		fetchData(klantId) {
-			this.loading = true
-			fetch(
-				'/index.php/apps/zaakafhandelapp/api/klanten/' + klantId,
-				{
-					method: 'GET',
-				},
-			)
-				.then((response) => {
-					response.json().then((data) => {
-						this.klant = data
-					})
-					this.loading = false
-				})
-				.catch((err) => {
-					console.error(err)
-					this.loading = false
-				})
-		},
->>>>>>> f563834c
-	},
-}
-</script>
-
-<style>
-.detailContainer {
-    padding: 0.5rem;
-}
-
-.h1 {
-  display: block !important;
-  font-size: 2em !important;
-  margin-block-start: 0.67em !important;
-  margin-block-end: 0.67em !important;
-  margin-inline-start: 0px !important;
-  margin-inline-end: 0px !important;
-  font-weight: bold !important;
-  unicode-bidi: isolate !important;
-}
-
-.grid {
-  display: grid;
-  grid-gap: 1rem 24px !important;
-  grid-template-columns: repeat( auto-fit, minmax(300px, 1fr) ) !important;
-  margin-block-start: var(--zaa-margin-50);
-  margin-block-end: var(--zaa-margin-50);
-}
-
-.gridContent {
-  display: flex;
-  flex-direction: column;
-  gap: 2px !important;
-}
-.gridContent > h5 {
-    margin-top: 12px !important;
-}
-
-.gridFullWidth {
-    grid-column: 1 / -1;
-}
-
-</style>
+<script setup>
+import { navigationStore } from '../../store/store.js'
+</script>
+
+<template>
+	<div class="detailContainer">
+		<div v-if="store.klantItem" id="app-content">
+			<!-- app-content-wrapper is optional, only use if app-content-list  -->
+			<div>
+				<div class="head">
+					<h1 class="h1">
+						{{ store.klantItem.voornaam }} {{ store.klantItem.voorvoegsel }} {{ store.klantItem.achternaam }}
+					</h1>
+
+					<NcActions :primary="true" menu-name="Acties">
+						<template #icon>
+							<DotsHorizontal :size="20" />
+						</template>
+						<NcActionButton @click="store.setModal('editKlant')">
+							<template #icon>
+								<Pencil :size="20" />
+							</template>
+							Bewerken
+						</NcActionButton>
+						<NcActionButton @click="store.setModal('addTaak')">
+							<template #icon>
+								<CalendarMonthOutline :size="20" />
+							</template>
+							Taak geven
+						</NcActionButton>
+						<NcActionButton @click="store.setModal('addBericht')">
+							<template #icon>
+								<ChatOutline :size="20" />
+							</template>
+							Bericht versturen
+						</NcActionButton>
+						<NcActionButton @click="store.setModal('addZaak')">
+							<template #icon>
+								<BriefcaseAccountOutline :size="20" />
+							</template>
+							Zaak starten
+						</NcActionButton>
+						<NcActionButton @click="store.setDialog('deleteKlant')">
+							<template #icon>
+								<TrashCanOutline :size="20" />
+							</template>
+							Verwijderen
+						</NcActionButton>
+					</NcActions>
+				</div>
+				<span> {{ store.klantItem.subject }} </span>
+
+				<div class="detailGrid">
+					<div class="gridContent gridFullWidth">
+						<b>Klantnummer:</b>
+						<p>{{ store.klantItem.klantnummer }}</p>
+					</div>
+
+					<div class="gridContent">
+						<b>Telefoonnummer:</b>
+						<p>{{ store.klantItem.telefoonnummer }}</p>
+					</div>
+					<div class="gridContent">
+						<b>Email adres:</b>
+						<p>{{ store.klantItem.emailadres }}</p>
+					</div>
+					<div class="gridContent">
+						<b>Adres:</b>
+						<p>{{ store.klantItem.adres }}</p>
+					</div>
+					<div class="gridContent">
+						<b>Functie:</b>
+						<p>{{ store.klantItem.functie }}</p>
+					</div>
+					<div class="gridContent">
+						<b>Bedrijfsnaam:</b>
+						<p>{{ store.klantItem.bedrijfsnaam }}</p>
+					</div>
+					<div class="gridContent">
+						<b>Website url:</b>
+						<p>{{ store.klantItem.websiteUrl }}</p>
+					</div>
+					<div class="gridContent">
+						<b>url:</b>
+						<p>{{ store.klantItem.url }}</p>
+					</div>
+					<div class="gridContent">
+						<b>Bron organisatie:</b>
+						<p>{{ store.klantItem.bronorganisatie }}</p>
+					</div>
+					<div class="gridContent">
+						<b>Aanmaakkanaal:</b>
+						<p>{{ store.klantItem.aanmaakkanaal }}</p>
+					</div>
+					<div class="gridContent">
+						<b>Geverifieerd:</b>
+						<p>{{ store.klantItem.geverifieerd }}</p>
+					</div>
+					<div class="gridContent">
+						<b>Subject Identificatie:</b>
+						<p>{{ store.klantItem.subjectIdentificatie }}</p>
+					</div>
+					<div class="gridContent">
+						<b>Subject Type:</b>
+						<p>{{ store.klantItem.subjectType }}</p>
+					</div>
+				</div>
+				<div class="tabContainer">
+					<BTabs content-class="mt-3" justified>
+						<BTab title="Zaken">
+							asdads
+						</BTab>
+						<BTab title="Taken">
+							asda
+						</BTab>
+						<BTab title="Berichten">
+							asdsa
+						</BTab>
+					</BTabs>
+				</div>
+			</div>
+		</div>
+	</div>
+</template>
+
+<script>
+// Components
+import { BTabs, BTab } from 'bootstrap-vue'
+import { NcActions, NcActionButton } from '@nextcloud/vue'
+
+// Icons
+import DotsHorizontal from 'vue-material-design-icons/DotsHorizontal.vue'
+import Pencil from 'vue-material-design-icons/Pencil.vue'
+import ChatOutline from 'vue-material-design-icons/ChatOutline.vue'
+import CalendarMonthOutline from 'vue-material-design-icons/CalendarMonthOutline.vue'
+import BriefcaseAccountOutline from 'vue-material-design-icons/BriefcaseAccountOutline.vue'
+import TrashCanOutline from 'vue-material-design-icons/TrashCanOutline.vue'
+
+export default {
+	name: 'KlantDetails',
+	components: {
+		NcActions,
+		NcActionButton,
+		BTabs,
+		BTab,
+		// Icons
+		DotsHorizontal,
+		Pencil,
+		ChatOutline,
+		CalendarMonthOutline,
+		BriefcaseAccountOutline,
+		TrashCanOutline,
+	},
+	props: {
+		klantId: {
+			type: String,
+			required: true,
+		},
+	},
+	data() {
+		return {
+			klant: [],
+			loading: false,
+		}
+	},
+	watch: {
+		klantId: {
+			handler(klantId) {
+				this.fetchData(klantId)
+			},
+			deep: true,
+		},
+	},
+	mounted() {
+		this.fetchData(store.klantId)
+	},
+	methods: {
+		editKlant(klant) {
+			store.setKlantItem(klant)
+			navigationStore.setModal('editKlant')
+		},
+		fetchData(klantId) {
+			this.loading = true
+			fetch(
+				'/index.php/apps/zaakafhandelapp/api/klanten/' + klantId,
+				{
+					method: 'GET',
+				},
+			)
+				.then((response) => {
+					response.json().then((data) => {
+						this.klant = data
+					})
+					this.loading = false
+				})
+				.catch((err) => {
+					console.error(err)
+					this.loading = false
+				})
+		},
+	},
+}
+</script>
+
+<style>
+.detailContainer {
+    padding: 0.5rem;
+}
+
+.h1 {
+  display: block !important;
+  font-size: 2em !important;
+  margin-block-start: 0.67em !important;
+  margin-block-end: 0.67em !important;
+  margin-inline-start: 0px !important;
+  margin-inline-end: 0px !important;
+  font-weight: bold !important;
+  unicode-bidi: isolate !important;
+}
+
+.grid {
+  display: grid;
+  grid-gap: 1rem 24px !important;
+  grid-template-columns: repeat( auto-fit, minmax(300px, 1fr) ) !important;
+  margin-block-start: var(--zaa-margin-50);
+  margin-block-end: var(--zaa-margin-50);
+}
+
+.gridContent {
+  display: flex;
+  flex-direction: column;
+  gap: 2px !important;
+}
+.gridContent > h5 {
+    margin-top: 12px !important;
+}
+
+.gridFullWidth {
+    grid-column: 1 / -1;
+}
+
+</style>