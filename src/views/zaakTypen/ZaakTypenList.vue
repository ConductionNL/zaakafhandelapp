<<<<<<< HEAD
<script setup>
import { store } from '../../store.js'
</script>

<template>
	<NcAppContentList>
		<ul>
			<div class="listHeader">
				<NcTextField
					:value.sync="store.search"
					:show-trailing-button="search !== ''"
					label="Search"
					trailing-button-icon="close"
					class="searchField"
					@trailing-button-click="clearText">
					<Magnify :size="20" />
				</NcTextField>
				<NcActions>
					<NcActionButton @click="fetchData()">
						<template #icon>
							<Refresh :size="20" />
						</template>
						Ververs
					</NcActionButton>
					<NcActionButton @click="store.setModal('addZaakType')">
						<template #icon>
							<Plus :size="20" />
						</template>
						Zaaktype toevoegen
					</NcActionButton>
				</NcActions>
			</div>
			<div v-if="!loading">
				<NcListItem v-for="(zaaktypen, i) in zaakTypenList.results"
					:key="`${zaaktypen}${i}`"
					:name="zaaktypen?.name"
					:active="store.zaakTypeItem === zaaktypen?.id"
					:details="'1h'"
					:counter-number="44"
					@click="store.setZaakTypeItem(zaaktypen.id)">
					<template #icon>
						<AlphaTBoxOutline :class="store.zaakTypenItem === zaaktypen.id && 'selectedZaakIcon'"
							disable-menu
							:size="44" />
					</template>
					<template #subname>
						{{ zaaktypen?.summary }}
					</template>
					<template #actions>
						<NcActionButton>
							Button one
						</NcActionButton>
						<NcActionButton>
							Button two
						</NcActionButton>
						<NcActionButton>
							Button three
						</NcActionButton>
					</template>
				</NcListItem>
			</div>
		</ul>

		<NcLoadingIcon v-if="loading"
			class="loadingIcon"
			:size="64"
			appearance="dark"
			name="Zaken aan het laden" />
	</NcAppContentList>
</template>
<script>
import { NcListItem, NcActions, NcActionButton, NcAppContentList, NcTextField, NcLoadingIcon } from '@nextcloud/vue'

import Magnify from 'vue-material-design-icons/Magnify.vue'
import AlphaTBoxOutline from 'vue-material-design-icons/AlphaTBoxOutline.vue'
import Plus from 'vue-material-design-icons/Plus.vue'
import Refresh from 'vue-material-design-icons/Refresh.vue'

export default {
	name: 'ZaakTypenList',
	components: {
		NcListItem,
		NcActions,
		NcActionButton,
		NcAppContentList,
		NcTextField,
		NcLoadingIcon,
		// Icons
		AlphaTBoxOutline,
		Magnify,
		Plus,
		Refresh,
	},
	data() {
		return {
			search: '',
			loading: true,
			zaakTypenList: [],
		}
	},
	mounted() {
		this.fetchData()
	},
	methods: {
		fetchData(newPage) {
			this.loading = true
			fetch(
				'/index.php/apps/zaakafhandelapp/api/ztc/zaaktypen',
				{
					method: 'GET',
				},
			)
				.then((response) => {
					response.json().then((data) => {
						this.zaakTypenList = data
					})
					this.loading = false
				})
				.catch((err) => {
					console.error(err)
					this.loading = false
				})
		},
		clearText() {
			this.search = ''
		},
	},
}
</script>
<style>
.listHeader {
    position: sticky;
    top: 0;
    z-index: 1000;
    background-color: var(--color-main-background);
    border-bottom: 1px solid var(--color-border);
}

.searchField {
    padding-inline-start: 65px;
    padding-inline-end: 20px;
    margin-block-end: 6px;
}

.selectedZaakIcon>svg {
    fill: white;
}

.loadingIcon {
    margin-block-start: var(--zaa-margin-20);
}
</style>
=======
<script setup>
import { navigationStore } from '../../store/store.js'
</script>

<template>
	<NcAppContentList>
		<ul v-if="!loading">
			<div class="listHeader">
				<NcTextField class="searchField"
					disabled
					:value.sync="search"
					label="Search"
					trailing-button-icon="close"
					:show-trailing-button="search !== ''"
					@trailing-button-click="clearText">
					<Magnify :size="20" />
				</NcTextField>
			</div>

			<NcListItem v-for="(zaaktypen, i) in zaakTypenList.results"
				:key="`${zaaktypen}${i}`"
				:name="zaaktypen?.name"
				:active="store.zaakTypeItem === zaaktypen?.id"
				:details="'1h'"
				:counter-number="44"
				@click="store.setZaakTypeItem(zaaktypen.id)">
				<template #icon>
					<AlphaTBoxOutline :class="store.zaakTypenItem === zaaktypen.id && 'selectedZaakIcon'"
						disable-menu
						:size="44" />
				</template>
				<template #subname>
					{{ zaaktypen?.summary }}
				</template>
				<template #actions>
					<NcActionButton>
						Button one
					</NcActionButton>
					<NcActionButton>
						Button two
					</NcActionButton>
					<NcActionButton>
						Button three
					</NcActionButton>
				</template>
			</NcListItem>
		</ul>

		<NcLoadingIcon v-if="loading"
			class="loadingIcon"
			:size="64"
			appearance="dark"
			name="Zaken aan het laden" />
	</NcAppContentList>
</template>
<script>
import { NcListItem, NcActionButton, NcAppContentList, NcTextField, NcLoadingIcon } from '@nextcloud/vue'
// eslint-disable-next-line n/no-missing-import
import Magnify from 'vue-material-design-icons/Magnify'
// eslint-disable-next-line n/no-missing-import
import AlphaTBoxOutline from 'vue-material-design-icons/AlphaTBoxOutline'

export default {
	name: 'ZaakTypenList',
	components: {
		NcListItem,
		NcActionButton,
		NcAppContentList,
		NcTextField,
		AlphaTBoxOutline,
		Magnify,
		NcLoadingIcon,
	},
	data() {
		return {
			search: '',
			loading: true,
			zaakTypenList: [],
		}
	},
	mounted() {
		this.fetchData()
	},
	methods: {
		fetchData(newPage) {
			this.loading = true
			fetch(
				'/index.php/apps/zaakafhandelapp/api/ztc/zaaktypen',
				{
					method: 'GET',
				},
			)
				.then((response) => {
					response.json().then((data) => {
						this.zaakTypenList = data
					})
					this.loading = false
				})
				.catch((err) => {
					console.error(err)
					this.loading = false
				})
		},
		clearText() {
			this.search = ''
		},
	},
}
</script>
<style>
.listHeader {
    position: sticky;
    top: 0;
    z-index: 1000;
    background-color: var(--color-main-background);
    border-bottom: 1px solid var(--color-border);
}

.searchField {
    padding-inline-start: 65px;
    padding-inline-end: 20px;
    margin-block-end: 6px;
}

.selectedZaakIcon>svg {
    fill: white;
}

.loadingIcon {
    margin-block-start: var(--zaa-margin-20);
}
</style>
>>>>>>> f563834c
<|MERGE_RESOLUTION|>--- conflicted
+++ resolved
@@ -1,6 +1,5 @@
-<<<<<<< HEAD
 <script setup>
-import { store } from '../../store.js'
+import { navigationStore } from '../../store/store.js'
 </script>
 
 <template>
@@ -150,138 +149,4 @@
 .loadingIcon {
     margin-block-start: var(--zaa-margin-20);
 }
-</style>
-=======
-<script setup>
-import { navigationStore } from '../../store/store.js'
-</script>
-
-<template>
-	<NcAppContentList>
-		<ul v-if="!loading">
-			<div class="listHeader">
-				<NcTextField class="searchField"
-					disabled
-					:value.sync="search"
-					label="Search"
-					trailing-button-icon="close"
-					:show-trailing-button="search !== ''"
-					@trailing-button-click="clearText">
-					<Magnify :size="20" />
-				</NcTextField>
-			</div>
-
-			<NcListItem v-for="(zaaktypen, i) in zaakTypenList.results"
-				:key="`${zaaktypen}${i}`"
-				:name="zaaktypen?.name"
-				:active="store.zaakTypeItem === zaaktypen?.id"
-				:details="'1h'"
-				:counter-number="44"
-				@click="store.setZaakTypeItem(zaaktypen.id)">
-				<template #icon>
-					<AlphaTBoxOutline :class="store.zaakTypenItem === zaaktypen.id && 'selectedZaakIcon'"
-						disable-menu
-						:size="44" />
-				</template>
-				<template #subname>
-					{{ zaaktypen?.summary }}
-				</template>
-				<template #actions>
-					<NcActionButton>
-						Button one
-					</NcActionButton>
-					<NcActionButton>
-						Button two
-					</NcActionButton>
-					<NcActionButton>
-						Button three
-					</NcActionButton>
-				</template>
-			</NcListItem>
-		</ul>
-
-		<NcLoadingIcon v-if="loading"
-			class="loadingIcon"
-			:size="64"
-			appearance="dark"
-			name="Zaken aan het laden" />
-	</NcAppContentList>
-</template>
-<script>
-import { NcListItem, NcActionButton, NcAppContentList, NcTextField, NcLoadingIcon } from '@nextcloud/vue'
-// eslint-disable-next-line n/no-missing-import
-import Magnify from 'vue-material-design-icons/Magnify'
-// eslint-disable-next-line n/no-missing-import
-import AlphaTBoxOutline from 'vue-material-design-icons/AlphaTBoxOutline'
-
-export default {
-	name: 'ZaakTypenList',
-	components: {
-		NcListItem,
-		NcActionButton,
-		NcAppContentList,
-		NcTextField,
-		AlphaTBoxOutline,
-		Magnify,
-		NcLoadingIcon,
-	},
-	data() {
-		return {
-			search: '',
-			loading: true,
-			zaakTypenList: [],
-		}
-	},
-	mounted() {
-		this.fetchData()
-	},
-	methods: {
-		fetchData(newPage) {
-			this.loading = true
-			fetch(
-				'/index.php/apps/zaakafhandelapp/api/ztc/zaaktypen',
-				{
-					method: 'GET',
-				},
-			)
-				.then((response) => {
-					response.json().then((data) => {
-						this.zaakTypenList = data
-					})
-					this.loading = false
-				})
-				.catch((err) => {
-					console.error(err)
-					this.loading = false
-				})
-		},
-		clearText() {
-			this.search = ''
-		},
-	},
-}
-</script>
-<style>
-.listHeader {
-    position: sticky;
-    top: 0;
-    z-index: 1000;
-    background-color: var(--color-main-background);
-    border-bottom: 1px solid var(--color-border);
-}
-
-.searchField {
-    padding-inline-start: 65px;
-    padding-inline-end: 20px;
-    margin-block-end: 6px;
-}
-
-.selectedZaakIcon>svg {
-    fill: white;
-}
-
-.loadingIcon {
-    margin-block-start: var(--zaa-margin-20);
-}
-</style>
->>>>>>> f563834c
+</style>