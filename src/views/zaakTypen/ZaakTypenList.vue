<script setup>
import { navigationStore, zaakTypeStore } from '../../store/store.js'
</script>

<template>
	<NcAppContentList>
		<ul>
			<div class="listHeader">
				<NcTextField
					:value.sync="store.search"
					:show-trailing-button="search !== ''"
					label="Search"
					trailing-button-icon="close"
					class="searchField"
					@trailing-button-click="clearText">
					<Magnify :size="20" />
				</NcTextField>
				<NcActions>
<<<<<<< HEAD
					<NcActionButton @click="fetchData()">
=======
					<NcActionButton @click="zaakTypeStore.refreshZaakTypenList()">
>>>>>>> 57577d3c
						<template #icon>
							<Refresh :size="20" />
						</template>
						Ververs
					</NcActionButton>
<<<<<<< HEAD
					<NcActionButton @click="store.setModal('addZaakType')">
						<template #icon>
							<Plus :size="20" />
						</template>
						Zaaktype toevoegen
					</NcActionButton>
				</NcActions>
			</div>
			<div v-if="!loading">
				<NcListItem v-for="(zaaktypen, i) in zaakTypenList.results"
					:key="`${zaaktypen}${i}`"
					:name="zaaktypen?.name"
					:active="store.zaakTypeItem === zaaktypen?.id"
					:details="'1h'"
					:counter-number="44"
					@click="store.setZaakTypeItem(zaaktypen.id)">
					<template #icon>
						<AlphaTBoxOutline :class="store.zaakTypenItem === zaaktypen.id && 'selectedZaakIcon'"
=======
				</NcActions>
			</div>

			<div v-if="!!zaakTypeStore.zaakTypenList?.length">
				<NcListItem v-for="(zaaktype, i) in zaakTypeStore.zaakTypenList"
					:key="`${zaaktype}${i}`"
					:name="zaaktype?.name"
					:force-display-actions="true"
					:active="zaakTypeStore.zaakTypeItem?.id === zaaktype?.id"
					:details="'1h'"
					:counter-number="44"
					@click="zaakTypeStore.setZaakTypeItem(zaaktype)">
					<template #icon>
						<AlphaTBoxOutline :class="zaakTypeStore.zaakTypeItem?.id === zaaktype?.id && 'selectedZaakIcon'"
>>>>>>> 57577d3c
							disable-menu
							:size="44" />
					</template>
					<template #subname>
<<<<<<< HEAD
						{{ zaaktypen?.summary }}
					</template>
					<template #actions>
						<NcActionButton>
							Button one
						</NcActionButton>
						<NcActionButton>
							Button two
						</NcActionButton>
						<NcActionButton>
							Button three
=======
						{{ zaaktype?.summary }}
					</template>
					<template #actions>
						<NcActionButton @click="zaakTypeStore.setZaakTypeItem(zaaktype); navigationStore.setModal('zaakTypeForm')">
							<template #icon>
								<Pencil :size="20" />
							</template>
							Bewerken
>>>>>>> 57577d3c
						</NcActionButton>
					</template>
				</NcListItem>
			</div>
		</ul>

		<div v-if="!zaakTypeStore.zaakTypenList.length">
			No zaaktypen have been defined yet.
		</div>

		<NcLoadingIcon v-if="loading"
			class="loadingIcon"
			:size="64"
			appearance="dark"
			name="Zaaktypen aan het laden" />
	</NcAppContentList>
</template>

<script>
<<<<<<< HEAD
import { NcListItem, NcActions, NcActionButton, NcAppContentList, NcTextField, NcLoadingIcon } from '@nextcloud/vue'

import Magnify from 'vue-material-design-icons/Magnify.vue'
import AlphaTBoxOutline from 'vue-material-design-icons/AlphaTBoxOutline.vue'
import Plus from 'vue-material-design-icons/Plus.vue'
import Refresh from 'vue-material-design-icons/Refresh.vue'
=======
// Components
import { NcListItem, NcActions, NcActionButton, NcAppContentList, NcTextField, NcLoadingIcon } from '@nextcloud/vue'

// Icons
import Magnify from 'vue-material-design-icons/Magnify.vue'
import AlphaTBoxOutline from 'vue-material-design-icons/AlphaTBoxOutline.vue'
import Refresh from 'vue-material-design-icons/Refresh.vue'
import Pencil from 'vue-material-design-icons/Pencil.vue'
>>>>>>> 57577d3c

export default {
	name: 'ZaakTypenList',
	components: {
		// Components
		NcListItem,
		NcActions,
		NcActionButton,
		NcAppContentList,
		NcTextField,
		NcLoadingIcon,
		// Icons
		AlphaTBoxOutline,
		Magnify,
<<<<<<< HEAD
		Plus,
		Refresh,
=======
		Refresh,
		Pencil,
>>>>>>> 57577d3c
	},
	data() {
		return {
			search: '',
			loading: false,
		}
	},
	mounted() {
		this.loading = true

		zaakTypeStore.refreshZaakTypenList()
			.then(() => {
				this.loading = false
			})
	},
	methods: {
		clearText() {
			this.search = ''
		},
	},
}
</script>

<style>
.listHeader {
    position: sticky;
    top: 0;
    z-index: 1000;
    background-color: var(--color-main-background);
    border-bottom: 1px solid var(--color-border);
}

.searchField {
    padding-inline-start: 65px;
    padding-inline-end: 20px;
    margin-block-end: 6px;
}

.selectedZaakIcon>svg {
    fill: white;
}

.loadingIcon {
    margin-block-start: var(--zaa-margin-20);
}
</style><|MERGE_RESOLUTION|>--- conflicted
+++ resolved
@@ -16,36 +16,12 @@
 					<Magnify :size="20" />
 				</NcTextField>
 				<NcActions>
-<<<<<<< HEAD
-					<NcActionButton @click="fetchData()">
-=======
 					<NcActionButton @click="zaakTypeStore.refreshZaakTypenList()">
->>>>>>> 57577d3c
 						<template #icon>
 							<Refresh :size="20" />
 						</template>
 						Ververs
 					</NcActionButton>
-<<<<<<< HEAD
-					<NcActionButton @click="store.setModal('addZaakType')">
-						<template #icon>
-							<Plus :size="20" />
-						</template>
-						Zaaktype toevoegen
-					</NcActionButton>
-				</NcActions>
-			</div>
-			<div v-if="!loading">
-				<NcListItem v-for="(zaaktypen, i) in zaakTypenList.results"
-					:key="`${zaaktypen}${i}`"
-					:name="zaaktypen?.name"
-					:active="store.zaakTypeItem === zaaktypen?.id"
-					:details="'1h'"
-					:counter-number="44"
-					@click="store.setZaakTypeItem(zaaktypen.id)">
-					<template #icon>
-						<AlphaTBoxOutline :class="store.zaakTypenItem === zaaktypen.id && 'selectedZaakIcon'"
-=======
 				</NcActions>
 			</div>
 
@@ -60,24 +36,10 @@
 					@click="zaakTypeStore.setZaakTypeItem(zaaktype)">
 					<template #icon>
 						<AlphaTBoxOutline :class="zaakTypeStore.zaakTypeItem?.id === zaaktype?.id && 'selectedZaakIcon'"
->>>>>>> 57577d3c
 							disable-menu
 							:size="44" />
 					</template>
 					<template #subname>
-<<<<<<< HEAD
-						{{ zaaktypen?.summary }}
-					</template>
-					<template #actions>
-						<NcActionButton>
-							Button one
-						</NcActionButton>
-						<NcActionButton>
-							Button two
-						</NcActionButton>
-						<NcActionButton>
-							Button three
-=======
 						{{ zaaktype?.summary }}
 					</template>
 					<template #actions>
@@ -86,7 +48,6 @@
 								<Pencil :size="20" />
 							</template>
 							Bewerken
->>>>>>> 57577d3c
 						</NcActionButton>
 					</template>
 				</NcListItem>
@@ -106,14 +67,6 @@
 </template>
 
 <script>
-<<<<<<< HEAD
-import { NcListItem, NcActions, NcActionButton, NcAppContentList, NcTextField, NcLoadingIcon } from '@nextcloud/vue'
-
-import Magnify from 'vue-material-design-icons/Magnify.vue'
-import AlphaTBoxOutline from 'vue-material-design-icons/AlphaTBoxOutline.vue'
-import Plus from 'vue-material-design-icons/Plus.vue'
-import Refresh from 'vue-material-design-icons/Refresh.vue'
-=======
 // Components
 import { NcListItem, NcActions, NcActionButton, NcAppContentList, NcTextField, NcLoadingIcon } from '@nextcloud/vue'
 
@@ -122,7 +75,6 @@
 import AlphaTBoxOutline from 'vue-material-design-icons/AlphaTBoxOutline.vue'
 import Refresh from 'vue-material-design-icons/Refresh.vue'
 import Pencil from 'vue-material-design-icons/Pencil.vue'
->>>>>>> 57577d3c
 
 export default {
 	name: 'ZaakTypenList',
@@ -137,13 +89,8 @@
 		// Icons
 		AlphaTBoxOutline,
 		Magnify,
-<<<<<<< HEAD
-		Plus,
-		Refresh,
-=======
 		Refresh,
 		Pencil,
->>>>>>> 57577d3c
 	},
 	data() {
 		return {
