<script setup>
import { navigationStore } from '../../store/store.js'
</script>

<template>
<<<<<<< HEAD
	<NcModal v-if="store.modal === 'addTaak'" ref="modalRef" @close="store.setModal(false)">
=======
	<NcModal v-if="navigationStore.modal === 'addTaak'" ref="modalRef" @close="closeModal">
>>>>>>> f563834c
		<div class="modalContent">
			<h2>Taak toevoegen</h2>
			<NcNoteCard v-if="succes" type="success">
				<p>Bijlage succesvol toegevoegd</p>
			</NcNoteCard>
			<NcNoteCard v-if="error" type="error">
				<p>{{ error }}</p>
			</NcNoteCard>

			<div v-if="!succes" class="form-group">
				<NcTextField
					:disabled="loading"
					:value.sync="store.taakItem.title"
					label="Titel"
					maxlength="255" />

				<NcTextField
					:disabled="loading"
					:value.sync="store.taakItem.type"
					label="Type"
					maxlength="255" />

				<NcSelect
					v-bind="statusOptions"
					v-model="store.taakItem.status"
					:disabled="loading"
					input-label="Status"
					required />

				<NcTextField
					:disabled="loading"
					:value.sync="store.taakItem.onderwerp"
					label="Onderwerp"
					maxlength="255" />

				<NcTextArea
					:disabled="loading"
					:value.sync="store.taakItem.toelichting"
					label="Toelichting" />
			</div>

			<NcButton
				v-if="!succes"
				:disabled="!store.taakItem.onderwerp || loading"
				type="primary"
				@click="addTaak()">
				<template #icon>
					<NcLoadingIcon v-if="loading" :size="20" />
					<Plus v-if="!loading" :size="20" />
				</template>
				Toevoegen
			</NcButton>
		</div>
	</NcModal>
</template>

<script>
import {
	NcButton,
	NcModal,
	NcTextField,
	NcTextArea,
	NcSelect,
	NcLoadingIcon,
	NcNoteCard,
} from '@nextcloud/vue'
import Plus from 'vue-material-design-icons/Plus.vue'

export default {
	name: 'AddTaak',
	components: {
		NcModal,
		NcTextField,
		NcTextArea,
		NcButton,
		NcSelect,
		NcLoadingIcon,
		NcNoteCard,
		// Icons
		Plus,
	},
	data() {
		return {
			succes: false,
			loading: false,
			error: false,
			// Opties
			statusOptions: [{
				key: 'key',
				value: 'value',
			}],
		}
	},
<<<<<<< HEAD
	mounted() {
		// Lets create an empty zaak item
		store.setTaakItem([])
	},
	methods: {
=======
	updated() {
		if (navigationStore.modal === 'addTaak' && !this.hasUpdated) {
			this.fetchZaken()
			this.hasUpdated = true
		}
	},
	methods: {
		closeModal() {
			this.hasUpdated = false
			navigationStore.setModal(false)
			store.setTaakZaakId(false)

		},
>>>>>>> f563834c
		addTaak() {
			this.loading = true
			fetch(
				'/index.php/apps/zaakafhandelapp/api/taken',
				{
					method: 'POST',
					headers: {
						'Content-Type': 'application/json',
					},
					body: JSON.stringify(store.taakItem),
				},
			)
				.then((response) => {
					this.succes = true
					this.loading = false
					store.getTakenList()
					response.json().then((data) => {
						store.setTaakItem(data)
					})
					// Get the modal to self close
					const self = this
					setTimeout(function() {
						self.succes = false
						store.setModal(false)
					}, 2000)
				})
				.catch((err) => {
					this.loading = false
					this.error = err
					console.error(err)
				})
		},
	},
}
</script>
<|MERGE_RESOLUTION|>--- conflicted
+++ resolved
@@ -1,159 +1,147 @@
-<script setup>
-import { navigationStore } from '../../store/store.js'
-</script>
-
-<template>
-<<<<<<< HEAD
-	<NcModal v-if="store.modal === 'addTaak'" ref="modalRef" @close="store.setModal(false)">
-=======
-	<NcModal v-if="navigationStore.modal === 'addTaak'" ref="modalRef" @close="closeModal">
->>>>>>> f563834c
-		<div class="modalContent">
-			<h2>Taak toevoegen</h2>
-			<NcNoteCard v-if="succes" type="success">
-				<p>Bijlage succesvol toegevoegd</p>
-			</NcNoteCard>
-			<NcNoteCard v-if="error" type="error">
-				<p>{{ error }}</p>
-			</NcNoteCard>
-
-			<div v-if="!succes" class="form-group">
-				<NcTextField
-					:disabled="loading"
-					:value.sync="store.taakItem.title"
-					label="Titel"
-					maxlength="255" />
-
-				<NcTextField
-					:disabled="loading"
-					:value.sync="store.taakItem.type"
-					label="Type"
-					maxlength="255" />
-
-				<NcSelect
-					v-bind="statusOptions"
-					v-model="store.taakItem.status"
-					:disabled="loading"
-					input-label="Status"
-					required />
-
-				<NcTextField
-					:disabled="loading"
-					:value.sync="store.taakItem.onderwerp"
-					label="Onderwerp"
-					maxlength="255" />
-
-				<NcTextArea
-					:disabled="loading"
-					:value.sync="store.taakItem.toelichting"
-					label="Toelichting" />
-			</div>
-
-			<NcButton
-				v-if="!succes"
-				:disabled="!store.taakItem.onderwerp || loading"
-				type="primary"
-				@click="addTaak()">
-				<template #icon>
-					<NcLoadingIcon v-if="loading" :size="20" />
-					<Plus v-if="!loading" :size="20" />
-				</template>
-				Toevoegen
-			</NcButton>
-		</div>
-	</NcModal>
-</template>
-
-<script>
-import {
-	NcButton,
-	NcModal,
-	NcTextField,
-	NcTextArea,
-	NcSelect,
-	NcLoadingIcon,
-	NcNoteCard,
-} from '@nextcloud/vue'
-import Plus from 'vue-material-design-icons/Plus.vue'
-
-export default {
-	name: 'AddTaak',
-	components: {
-		NcModal,
-		NcTextField,
-		NcTextArea,
-		NcButton,
-		NcSelect,
-		NcLoadingIcon,
-		NcNoteCard,
-		// Icons
-		Plus,
-	},
-	data() {
-		return {
-			succes: false,
-			loading: false,
-			error: false,
-			// Opties
-			statusOptions: [{
-				key: 'key',
-				value: 'value',
-			}],
-		}
-	},
-<<<<<<< HEAD
-	mounted() {
-		// Lets create an empty zaak item
-		store.setTaakItem([])
-	},
-	methods: {
-=======
-	updated() {
-		if (navigationStore.modal === 'addTaak' && !this.hasUpdated) {
-			this.fetchZaken()
-			this.hasUpdated = true
-		}
-	},
-	methods: {
-		closeModal() {
-			this.hasUpdated = false
-			navigationStore.setModal(false)
-			store.setTaakZaakId(false)
-
-		},
->>>>>>> f563834c
-		addTaak() {
-			this.loading = true
-			fetch(
-				'/index.php/apps/zaakafhandelapp/api/taken',
-				{
-					method: 'POST',
-					headers: {
-						'Content-Type': 'application/json',
-					},
-					body: JSON.stringify(store.taakItem),
-				},
-			)
-				.then((response) => {
-					this.succes = true
-					this.loading = false
-					store.getTakenList()
-					response.json().then((data) => {
-						store.setTaakItem(data)
-					})
-					// Get the modal to self close
-					const self = this
-					setTimeout(function() {
-						self.succes = false
-						store.setModal(false)
-					}, 2000)
-				})
-				.catch((err) => {
-					this.loading = false
-					this.error = err
-					console.error(err)
-				})
-		},
-	},
-}
-</script>
+<script setup>
+import { navigationStore } from '../../store/store.js'
+</script>
+
+<template>
+	<NcModal v-if="navigationStore.modal === 'addTaak'" ref="modalRef" @close="closeModal">
+		<div class="modalContent">
+			<h2>Taak toevoegen</h2>
+			<NcNoteCard v-if="succes" type="success">
+				<p>Bijlage succesvol toegevoegd</p>
+			</NcNoteCard>
+			<NcNoteCard v-if="error" type="error">
+				<p>{{ error }}</p>
+			</NcNoteCard>
+
+			<div v-if="!succes" class="form-group">
+				<NcTextField
+					:disabled="loading"
+					:value.sync="store.taakItem.title"
+					label="Titel"
+					maxlength="255" />
+
+				<NcTextField
+					:disabled="loading"
+					:value.sync="store.taakItem.type"
+					label="Type"
+					maxlength="255" />
+
+				<NcSelect
+					v-bind="statusOptions"
+					v-model="store.taakItem.status"
+					:disabled="loading"
+					input-label="Status"
+					required />
+
+				<NcTextField
+					:disabled="loading"
+					:value.sync="store.taakItem.onderwerp"
+					label="Onderwerp"
+					maxlength="255" />
+
+				<NcTextArea
+					:disabled="loading"
+					:value.sync="store.taakItem.toelichting"
+					label="Toelichting" />
+			</div>
+
+			<NcButton
+				v-if="!succes"
+				:disabled="!store.taakItem.onderwerp || loading"
+				type="primary"
+				@click="addTaak()">
+				<template #icon>
+					<NcLoadingIcon v-if="loading" :size="20" />
+					<Plus v-if="!loading" :size="20" />
+				</template>
+				Toevoegen
+			</NcButton>
+		</div>
+	</NcModal>
+</template>
+
+<script>
+import {
+	NcButton,
+	NcModal,
+	NcTextField,
+	NcTextArea,
+	NcSelect,
+	NcLoadingIcon,
+	NcNoteCard,
+} from '@nextcloud/vue'
+import Plus from 'vue-material-design-icons/Plus.vue'
+
+export default {
+	name: 'AddTaak',
+	components: {
+		NcModal,
+		NcTextField,
+		NcTextArea,
+		NcButton,
+		NcSelect,
+		NcLoadingIcon,
+		NcNoteCard,
+		// Icons
+		Plus,
+	},
+	data() {
+		return {
+			succes: false,
+			loading: false,
+			error: false,
+			// Opties
+			statusOptions: [{
+				key: 'key',
+				value: 'value',
+			}],
+		}
+	},
+	updated() {
+		if (navigationStore.modal === 'addTaak' && !this.hasUpdated) {
+			this.fetchZaken()
+			this.hasUpdated = true
+		}
+	},
+	methods: {
+		closeModal() {
+			this.hasUpdated = false
+			navigationStore.setModal(false)
+			store.setTaakZaakId(false)
+
+		},
+		addTaak() {
+			this.loading = true
+			fetch(
+				'/index.php/apps/zaakafhandelapp/api/taken',
+				{
+					method: 'POST',
+					headers: {
+						'Content-Type': 'application/json',
+					},
+					body: JSON.stringify(store.taakItem),
+				},
+			)
+				.then((response) => {
+					this.succes = true
+					this.loading = false
+					store.getTakenList()
+					response.json().then((data) => {
+						store.setTaakItem(data)
+					})
+					// Get the modal to self close
+					const self = this
+					setTimeout(function() {
+						self.succes = false
+						store.setModal(false)
+					}, 2000)
+				})
+				.catch((err) => {
+					this.loading = false
+					this.error = err
+					console.error(err)
+				})
+		},
+	},
+}
+</script>