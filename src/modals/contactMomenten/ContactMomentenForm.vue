<script setup>
import { contactMomentStore, navigationStore, taakStore, zaakStore } from '../../store/store.js'
</script>

<template>
	<NcDialog name="Contactmoment"
		size="large"
		label-id="contactMomentenForm"
		dialog-classes="ContactMomentenForm"
		:close-on-click-outside="false"
		@closing="closeModalFromButton()">
		<div v-if="!isView" class="tabContainer">
			<BTabs card>
				<BTab v-for="i in tabs"
					:key="'dyn-tab-' + i"
					:title="contactMomenten[i].klant ? getInitials(contactMomenten[i].klant) : 'Leeg'"
					:active="selectedContactMoment === i"
					@click="selectedContactMoment = i">
					<NcNoteCard v-if="success" type="success">
						<p>Contactmoment succesvol opgeslagen</p>
					</NcNoteCard>
					<NcNoteCard v-if="error" type="error">
						<p>{{ error }}</p>
					</NcNoteCard>

					<div v-if="!success">
						<div class="headerContainer">
							<div class="personInfoContainer">
								<NcNoteCard type="info" class="noteCard">
									<template #default>
										<div v-if="contactMomenten[i].klant">
											{{ `${getSex(contactMomenten[i].klant)}
											${getName(contactMomenten[i].klant)}` }}
											<div v-if="contactMomenten[i].klant?.type === 'persoon'"
												class="flexContainer">
												<div>
													Geboortedatum: {{
														getValidISOstring(contactMomenten[i].klant?.geboortedatum) ? new
															Date(contactMomenten[i].klant?.geboortedatum).toLocaleDateString() :
														'N/A' }}
												</div>
												<div>
													Geboorteplaats: {{ contactMomenten[i].klant?.plaats ?? 'N/A' }}
												</div>
											</div>
											<div v-if="contactMomenten[i].klant?.type === 'organisatie'"
												class="flexContainer">
												<div>
													KVK: {{ contactMomenten[i].klant?.kvkNummer ?? 'N/A' }}
												</div>
												<div>
													Locatie: {{ contactMomenten[i].klant?.postcode ?? 'N/A' }} {{
														contactMomenten[i].klant?.straatnaam ?? 'N/A' }}
												</div>
											</div>
										</div>
										<div v-else>
											Geen klant geselecteerd
										</div>
									</template>
								</NcNoteCard>
							</div>
							<div v-if="!contactMomenten[i].klant" class="buttonsContainer">
								<div>
									<NcButton :disabled="loading"
										:loading="fetchLoading"
										type="primary"
										@click="openSearchKlantModal('persoon')">
										<template #icon>
											<Plus :size="20" />
										</template>
										Persoon zoeken
									</NcButton>
								</div>
								<div class="orContainer">
									of
								</div>
								<div>
									<NcButton :disabled="loading"
										:loading="fetchLoading"
										type="primary"
										@click="openSearchKlantModal('organisatie')">
										<template #icon>
											<Plus :size="20" />
										</template>
										Organisatie zoeken
									</NcButton>
								</div>
							</div>

							<div v-if="contactMomenten[i].klant && !isView" class="buttonsContainer">
								<div>
									<NcButton :disabled="loading"
										:loading="fetchLoading"
										type="primary"
										@click="removeKlant(i)">
										<template #icon>
											<Minus :size="20" />
										</template>
										Klant ontkoppelen
									</NcButton>
								</div>
							</div>
							<div v-if="isView" class="statusContainer">
								<div v-if="contactMomenten[i].status">
									Status: {{ contactMomenten[i].status }}
								</div>
								<div v-if="contactMomenten[i].startDate">
									Start datum: {{ new Date(contactMomenten[i].startDate).toLocaleDateString() }}
								</div>
							</div>
						</div>

						<div v-if="!success" class="form-group">
							<NcTextArea :value.sync="contactMomenten[i].notitie"
								label="Notitie"
								:disabled="loading"
								:loading="fetchLoading"
								placeholder="Notitie" />
						</div>
						<div class="tabContainer">
							<BTabs content-class="mt-3" justified>
								<BTab :title="`Contactmomenten ${contactMomenten[i].klant ? (contactMomenten[i].klantContactmomenten?.length ? `(${contactMomenten[i].klantContactmomenten.length})` : '(0)') : ''}`">
									<div v-if="contactMomenten[i].klantContactmomenten?.length">
										<NcListItem
											v-for="(klantContactmoment, key) in contactMomenten[i].klantContactmomenten"
											:key="key"
											:name="getName(contactMomenten[i].klant)"
											:bold="false"
											:disabled="loading"
											:loading="fetchLoading"
											:active="contactMomenten[i].selectedKlantContactMoment === klantContactmoment.id"
											:force-display-actions="true"
											@click="setSelectedContactMoment(i, klantContactmoment.id)">
											<template #icon>
												<BriefcaseAccountOutline :size="44" />
											</template>
											<template #subname>
												{{ new Date(klantContactmoment.startDate).toLocaleString() }}
											</template>
											<template #actions>
												<NcButton @click="viewContactMoment(klantContactmoment.id)">
													<template #icon>
														<Eye :size="20" />
													</template>
													Bekijken
												</NcButton>
											</template>
										</NcListItem>
									</div>
									<NcEmptyContent v-else icon="icon-folder" title="Geen contactmomenten gevonden">
										<template #description>
											Er zijn geen contactmomenten gevonden voor deze klant.
										</template>
									</NcEmptyContent>
								</BTab>
								<BTab :title="`Zaken ${contactMomenten[i].klant ? (contactMomenten[i].zaken?.length ? `(${contactMomenten[i].zaken.length})` : '(0)') : ''}`">
									<div v-if="contactMomenten[i].zaken?.length">
										<NcListItem v-for="(zaak, key) in contactMomenten[i].zaken"
											:key="key"
											:name="zaak.identificatie"
											:bold="false"
											:details="zaak.startdatum"
											:disabled="loading"
											:loading="fetchLoading"
											:active="contactMomenten[i].selectedZaak === zaak.id"
											:force-display-actions="true"
											@click="setSelectedZaak(i, zaak.id)">
											<template #icon>
												<BriefcaseAccountOutline :size="44" />
											</template>
											<template #subname>
												{{ zaak.omschrijving }}
											</template>
											<template #actions>
												<NcButton @click="viewZaak(zaak.id)">
													<template #icon>
														<Eye :size="20" />
													</template>
													Bekijken
												</NcButton>
											</template>
										</NcListItem>
									</div>
									<NcEmptyContent v-else icon="icon-folder" title="Geen zaken gevonden">
										<template #description>
											Er zijn geen zaken gevonden voor deze klant.
										</template>
									</NcEmptyContent>
								</BTab>
								<BTab :title="`Taken ${contactMomenten[i].klant ? (contactMomenten[i].taken?.length ? `(${contactMomenten[i].taken.length})` : '(0)') : ''}`">
									<div v-if="contactMomenten[i].taken?.length">
										<NcListItem v-for="(taak, key) in contactMomenten[i].taken"
											:key="key"
											:name="taak.title"
											:bold="false"
											:details="taak.status"
											:disabled="loading"
											:loading="fetchLoading"
											:active="contactMomenten[i].selectedTaak === taak.id"
											:force-display-actions="true"
											@click="setSelectedTaak(i, taak.id)">
											<template #icon>
												<CalendarMonthOutline :size="44" />
											</template>
											<template #subname>
												{{ taak.omschrijving }}
											</template>
											<template #actions>
												<NcButton @click="viewTaak(taak.id)">
													<template #icon>
														<Eye :size="20" />
													</template>
													Bekijken
												</NcButton>
											</template>
										</NcListItem>
									</div>
									<NcEmptyContent v-else icon="icon-tasks" title="Geen taken gevonden">
										<template #description>
											Er zijn geen taken gevonden voor deze klant.
										</template>
									</NcEmptyContent>
								</BTab>
								<BTab :title="`Producten ${contactMomenten[selectedContactMoment].klant ? (contactMomenten[selectedContactMoment].klant?.producten?.length ? `(${contactMomenten[selectedContactMoment].klant?.producten?.length})` : '(0)') : ''}`">
									<div v-if="contactMomenten[selectedContactMoment].klant?.producten?.length">
										<NcListItem
											v-for="(product, key) in contactMomenten[selectedContactMoment].klant.producten"
											:key="key"
											:name="product.naam ?? 'N/A'"
											:bold="false"
											:details="product.omschrijving ?? 'N/A'"
											:disabled="loading"
											:loading="fetchLoading"
											:active="contactMomenten[i].selectedProduct === product.id"
											:force-display-actions="true"
											@click="setSelectedProduct(product.id)">
											<template #icon>
												<BriefcaseAccountOutline :size="44" />
											</template>
										</NcListItem>
									</div>
									<NcEmptyContent v-else icon="icon-folder" title="Geen producten gevonden">
										<template #description>
											Er zijn geen producten gevonden voor deze klant.
										</template>
									</NcEmptyContent>
								</BTab>
							</BTabs>
						</div>

						<SearchKlantModal v-if="searchKlantModalOpen && i === selectedContactMoment"
							:dashboard-widget="true"
							:starting-type="startingType"
							@selected-klant="fetchKlantData($event)"
							@close-modal="closeSearchKlantModal" />
					</div>
					<NcButton v-if="tabs.length > 1 && !success" @click="closeTab(i)">
						Close tab
					</NcButton>
				</BTab>

				<template #tabs-end>
					<NcButton @click="newTab">
						<Plus :size="20" />
					</NcButton>
				</template>
			</BTabs>
		</div>
		<div v-if="isView">
			<NcNoteCard v-if="success" type="success">
				<p>Contactmoment succesvol opgeslagen</p>
			</NcNoteCard>
			<NcNoteCard v-if="error" type="error">
				<p>{{ error }}</p>
			</NcNoteCard>

			<div v-if="!success">
				<div class="headerContainer">
					<div class="personInfoContainer">
						<NcNoteCard type="info" class="noteCard">
							<template #default>
								<div v-if="klant">
									{{ `${getSex(klant)} ${getName(klant)}` }}
									<div v-if="klant?.type === 'persoon'" class="flexContainer">
										<div>
											Geboortedatum: {{ getValidISOstring(klant?.geboortedatum) ? new
												Date(klant?.geboortedatum).toLocaleDateString() : 'N/A' }}
										</div>
										<div>
											Geboorteplaats: {{ klant?.plaats ?? 'N/A' }}
										</div>
									</div>
									<div v-if="klant?.type === 'organisatie'" class="flexContainer">
										<div>
											KVK: {{ klant?.kvkNummer ?? 'N/A' }}
										</div>
										<div>
											Locatie: {{ klant?.postcode ?? 'N/A' }} {{ klant?.straatnaam ?? 'N/A' }}
										</div>
									</div>
								</div>
								<div v-else>
									Geen klant geselecteerd
								</div>
							</template>
						</NcNoteCard>
					</div>
					<div v-if="!klant" class="buttonsContainer">
						<div>
							<NcButton :disabled="loading"
								:loading="fetchLoading"
								type="primary"
								@click="openSearchKlantModal('persoon')">
								<template #icon>
									<Plus :size="20" />
								</template>
								Persoon zoeken
							</NcButton>
						</div>
						<div class="orContainer">
							of
						</div>
						<div>
							<NcButton :disabled="loading"
								:loading="fetchLoading"
								type="primary"
								@click="openSearchKlantModal('organisatie')">
								<template #icon>
									<Plus :size="20" />
								</template>
								Organisatie zoeken
							</NcButton>
						</div>
					</div>

					<div v-if="klant && !isView" class="buttonsContainer">
						<div>
							<NcButton :disabled="loading"
								:loading="fetchLoading"
								type="primary"
								@click="klant = null">
								<template #icon>
									<Minus :size="20" />
								</template>
								Klant ontkoppelen
							</NcButton>
						</div>
					</div>
					<div v-if="isView" class="statusContainer">
						<div v-if="contactMoment.status">
							Status: {{ contactMoment.status }}
						</div>
						<div v-if="contactMoment.startDate">
							Start datum: {{ new Date(contactMoment.startDate).toLocaleDateString() }}
						</div>
					</div>
				</div>

<<<<<<< HEAD
			<SearchKlantModal v-if="searchKlantModalOpen"
				:dashboard-widget="true"
				:starting-type="startingType"
				select-button-label="Koppelen"
				@selected-klant="fetchKlantData($event?.id)"
				@close-modal="closeSearchKlantModal" />
=======
				<div v-if="!success" class="form-group">
					<NcTextArea :value.sync="contactMoment.notitie"
						label="Notitie"
						:disabled="loading"
						:loading="fetchLoading"
						placeholder="Notitie" />
				</div>
				<div class="tabContainer">
					<BTabs content-class="mt-3" justified>
						<BTab
							:title="`Contactmomenten ${klant ? (klantContactmomenten.length ? `(${klantContactmomenten.length})` : '(0)') : ''}`">
							<div v-if="klantContactmomenten.length">
								<NcListItem v-for="(klantContactmoment, key) in klantContactmomenten"
									:key="key"
									:name="getName(klant)"
									:bold="false"
									:details="klantContactmoment.startDate"
									:disabled="loading"
									:active="selectedKlantContactMoment === klantContactmoment.id"
									:force-display-actions="true">
									<template #icon>
										<BriefcaseAccountOutline :size="44" />
									</template>
									<template #subname>
										{{ new Date(klantContactmoment.startDate).toLocaleString() }}
									</template>
								</NcListItem>
							</div>
							<NcEmptyContent v-else icon="icon-folder" title="Geen contactmomenten gevonden">
								<template #description>
									Er zijn geen contactmomenten gevonden voor deze klant.
								</template>
							</NcEmptyContent>
						</BTab>
						<BTab :title="`Zaken ${klant ? (zaken.length ? `(${zaken.length})` : '(0)') : ''}`">
							<div v-if="zaken.length">
								<NcListItem v-for="(zaak, key) in zaken"
									:key="key"
									:name="zaak.identificatie"
									:bold="false"
									:details="zaak.startdatum"
									:disabled="loading"
									:loading="fetchLoading"
									:active="selectedZaak === zaak.id"
									:force-display-actions="true">
									<template #icon>
										<BriefcaseAccountOutline :size="44" />
									</template>
									<template #subname>
										{{ zaak.omschrijving }}
									</template>
								</NcListItem>
							</div>
							<NcEmptyContent v-else icon="icon-folder" title="Geen zaken gevonden">
								<template #description>
									Er zijn geen zaken gevonden voor deze klant.
								</template>
							</NcEmptyContent>
						</BTab>
						<BTab :title="`Taken ${klant ? (taken.length ? `(${taken.length})` : '(0)') : ''}`">
							<div v-if="taken.length">
								<NcListItem v-for="(taak, key) in taken"
									:key="key"
									:name="taak.title"
									:bold="false"
									:details="taak.status"
									:disabled="loading"
									:loading="fetchLoading"
									:active="selectedTaak === taak.id"
									:force-display-actions="true">
									<template #icon>
										<CalendarMonthOutline :size="44" />
									</template>

									<template #subname>
										{{ taak.omschrijving }}
									</template>
								</NcListItem>
							</div>
							<NcEmptyContent v-else icon="icon-tasks" title="Geen taken gevonden">
								<template #description>
									Er zijn geen taken gevonden voor deze klant.
								</template>
							</NcEmptyContent>
						</BTab>
						<BTab
							:title="`Producten ${klant ? (klant?.producten?.length ? `(${klant?.producten?.length})` : '(0)') : ''}`">
							<div v-if="klant?.producten?.length">
								<NcListItem v-for="(product, key) in klant.producten"
									:key="key"
									:name="product.naam ?? 'N/A'"
									:bold="false"
									:details="product.omschrijving ?? 'N/A'"
									:disabled="loading"
									:loading="fetchLoading"
									:active="selectedProduct === product.id"
									:force-display-actions="true">
									<template #icon>
										<BriefcaseAccountOutline :size="44" />
									</template>
								</NcListItem>
							</div>
							<NcEmptyContent v-else icon="icon-folder" title="Geen producten gevonden">
								<template #description>
									Er zijn geen producten gevonden voor deze klant.
								</template>
							</NcEmptyContent>
						</BTab>
					</BTabs>
				</div>

				<SearchKlantModal v-if="searchKlantModalOpen"
					:dashboard-widget="true"
					:starting-type="startingType"
					@selected-klant="fetchKlantData($event)"
					@close-modal="closeSearchKlantModal" />
			</div>
>>>>>>> fc9189cf
		</div>
		<template #actions>
			<NcButton :disabled="loading || success" type="secondary" @click="closeModal()">
				<template #icon>
					<Cancel :size="20" />
				</template>
				Annuleer
			</NcButton>
			<NcActions :disabled="loading || success || fetchLoading"
				:primary="true"
				:force-name="true"
				menu-name="Acties">
				<template #icon>
					<DotsHorizontal :size="20" />
				</template>
				<NcActionButton v-if="!isView" :close-after-click="true" @click="openTaakForm('medewerker')">
					<template #icon>
						<CalendarMonthOutline :size="20" />
					</template>
					Medewerker taak aanmaken
				</NcActionButton>
				<NcActionButton v-if="!isView"
					v-tooltip="'Een klant taak kan alleen worden aangemaakt als er een klant is geselecteerd.'"
					:class="{ 'actionButtonDisabled': !contactMomenten[selectedContactMoment].klant?.id }"
					:close-after-click="true"
					:disabled="!contactMomenten[selectedContactMoment].klant?.id"
					@click="openTaakForm('klant')">
					<template #icon>
						<CalendarMonthOutline :size="20" />
					</template>
					Klant taak aanmaken
				</NcActionButton>
				<NcActionButton v-if="!isView"
					v-tooltip="'Een zaak kan alleen worden gestart als er een klant is geselecteerd.'"
					:class="{ 'actionButtonDisabled': !contactMomenten[selectedContactMoment].klant?.id }"
					:close-after-click="true"
					:disabled="!contactMomenten[selectedContactMoment].klant?.id"
					@click="openZaakForm()">
					<template #icon>
						<BriefcaseAccountOutline :size="20" />
					</template>
					Zaak starten
				</NcActionButton>
				<NcActionButton v-if="isView"
					:close-after-click="true"
					:disabled="contactMoment.status === 'gesloten'"
					@click="closeContactMoment(contactMoment.id)">
					<template #icon>
						<ProgressClose :size="20" />
					</template>
					Sluit Contactmoment
				</NcActionButton>
			</NcActions>
			<NcButton v-if="!isView"
				type="primary"
				:disabled="!contactMomenten[selectedContactMoment].klant || loading || success || fetchLoading"
				:loading="loading"
				@click="addContactMoment(selectedContactMoment)">
				<template #icon>
					<NcLoadingIcon v-if="loading" :size="20" />
					<ContentSaveOutline v-else :size="20" />
				</template>
				{{ isEdit ? 'Opslaan' : 'Aanmaken' }}
			</NcButton>
		</template>

		<ViewContactMoment v-if="isContactMomentFormOpen"
			:dashboard-widget="true"
			:contact-moment-id="viewContactMomentId"
			:is-view="viewContactMomentIsView"
			@close-modal="closeViewContactMomentModal" />

		<EditTaakForm v-if="taakFormOpen"
			:dashboard-widget="true"
			:client-type="taakClientType"
			:klant-id="contactMomenten[selectedContactMoment].klant?.id"
			@close-modal="closeTaakForm"
			@save-success="closeTaakForm" />

		<ZaakForm v-if="zaakFormOpen"
			:dashboard-widget="true"
			:klant-id="contactMomenten[selectedContactMoment].klant?.id"
			@close-modal="() => (zaakFormOpen = false)"
			@save-success="zaakFormSaveSuccess" />
	</NcDialog>
</template>

<script>
// Components
import { BTabs, BTab } from 'bootstrap-vue'
import { NcButton, NcActions, NcLoadingIcon, NcDialog, NcTextArea, NcNoteCard, NcListItem, NcActionButton, NcEmptyContent } from '@nextcloud/vue'
import _ from 'lodash'

import getValidISOstring from '../../services/getValidISOstring.js'
// Forms
import SearchKlantModal from '../../modals/klanten/SearchKlantModal.vue'
import EditTaak from '../../modals/taken/EditTaak.vue'
import ZaakForm from '../../modals/zaken/ZaakForm.vue'
import ViewContactMoment from '../../modals/contactMomenten/ViewContactMoment.vue'

// Entities
import { ContactMoment } from '../../entities/index.js'

// Icons
import Plus from 'vue-material-design-icons/Plus.vue'
import BriefcaseAccountOutline from 'vue-material-design-icons/BriefcaseAccountOutline.vue'
import CalendarMonthOutline from 'vue-material-design-icons/CalendarMonthOutline.vue'
import ContentSaveOutline from 'vue-material-design-icons/ContentSaveOutline.vue'
import DotsHorizontal from 'vue-material-design-icons/DotsHorizontal.vue'
import Cancel from 'vue-material-design-icons/Cancel.vue'
import Minus from 'vue-material-design-icons/Minus.vue'
import ProgressClose from 'vue-material-design-icons/ProgressClose.vue'
import Eye from 'vue-material-design-icons/Eye.vue'
import router from '../../router/router.ts'
import { generateUrl } from '@nextcloud/router';

export default {
	name: 'ContactMomentenForm',
	components: {
		NcDialog,
		NcTextArea,
		NcButton,
		NcLoadingIcon,
		NcNoteCard,
		NcListItem,
		NcActionButton,
		NcEmptyContent,
		EditTaakForm: EditTaak,
		BTabs,
		BTab,
		// Icons
		Plus,
		BriefcaseAccountOutline,
		CalendarMonthOutline,
		DotsHorizontal,
	},
	props: {
		dashboardWidget: {
			type: Boolean,
			default: false,
		},
		contactMomentId: {
			type: String,
			default: null,
		},
		/**
		 * The ID of the klant to fetch data for
		 */
		klantId: {
			type: String,
			default: null,
		},
		/**
		 * If true, the form is in view mode and no actions are shown
		 */
		isView: {
			type: Boolean,
			default: false,
		},
	},
	data() {
		return {
			/**
			 * determines if this modal is an edit modal or a create modal. Is unrelated to the isView property.
			 */
			isEdit: null,
			fetchLoading: false, // used as the loading state when editing
			success: false,
			loading: false,
			error: false,
			contactMoment: {
				titel: '',
				notitie: '',
				status: 'open',
				startDate: null,
				klant: null,
				selectedZaak: null,
				selectedTaak: null,
				selectedProduct: null,
				selectedKlantContactMoment: null,
			},
			klantenLoading: false,
			zaken: [],
			taken: [],
			berichten: [],
			klantContactmomenten: [],
			contactMomenten: {
				1: {
					notitie: '',
					status: 'open',
					startDate: null,
					klant: null,
					selectedZaak: null,
					selectedTaak: null,
					selectedProduct: null,
					selectedKlantContactMoment: null,
					zaken: [],
					taken: [],
					berichten: [],
					klantContactmomenten: [],
					addedTaken: [],
				},
			},
			selectedContactMoment: 1,
			auditTrails: [],
			klant: null,
			searchKlantModalOpen: false,
			selectedZaak: null,
			selectedKlantContactMoment: null,
			selectedTaak: null,
			selectedProduct: null,
			startingType: 'all',
			taakFormOpen: false,
			taakClientType: 'both',
			zaakFormOpen: false,
			viewContactMomentIsView: false,
			viewContactMomentId: null,
			isContactMomentFormOpen: false,

			klantTaakHover: false,
			zaakHover: false,

			tabs: [1],
			tabCounter: 1,
		}
	},
	mounted() {
		const contactMomentId = this.contactMomentId ?? contactMomentStore.contactMomentItem?.id ?? null
		this.isEdit = !!contactMomentId

		if (this.isEdit) {
			this.fetchData(contactMomentId)
		} else if (this.klantId) {
			// if it is not an edit modal but a klantId is provided, fetch the klant data
			this.fetchKlantData(this.klantId)
		}
	},
	methods: {

		closeTab(x) {
			for (let i = 0; i < this.tabs.length; i++) {
				if (this.tabs[i] === x) {
					this.tabs.splice(i, 1)
				}
			}
			this.selectedContactMoment = 1
		},
		newTab() {
			const index = this.tabCounter + 1
			this.contactMomenten = {
				...this.contactMomenten,
				[index]: {
					notitie: '',
					status: 'open',
					startDate: null,
					klant: null,
					selectedZaak: null,
					selectedTaak: null,
					selectedProduct: null,
					selectedKlantContactMoment: null,
					zaken: [],
					taken: [],
					berichten: [],
					klantContactmomenten: [],
					addedTaken: [],
				},
			}
			this.tabs.push(index)
			this.tabCounter = this.tabCounter + 1
			this.selectedContactMoment = index
		},

		async fetchData(id) {
			this.fetchLoading = true

			const { data } = await contactMomentStore.getContactMoment(id)

			this.contactMoment = {
				...data,
				titel: data.titel ?? '',
				notitie: data.notitie ?? '',
				status: data.status ?? null,
				startDate: data.startDate ?? null,
			}

			this.selectedZaak = data.zaak
			this.selectedKlantContactMoment = data.contactmoment
			this.selectedTaak = data.taak
			this.selectedProduct = data.product

			await this.fetchKlantData(data.klant)

			this.fetchLoading = false
		},

		// Modal functions
		closeModalFromButton() {
			setTimeout(() => {
				this.closeModal()
			}, 300)
		},
		closeModal() {
			navigationStore.setModal(false)

			this.$emit('close-modal')
		},
		// Contactmoment functions
		addContactMoment(i) {

			this.selectedContactMoment = i

			this.contactMoment = {
				...this.contactMoment,
				...this.contactMomenten[i],
				id: this.contactMoment.id,
				startDate: this.contactMoment.startDate,
			}

			this.loading = true

			const contactMomentCopy = _.cloneDeep(this.contactMoment)

			contactMomentStore.saveContactMoment({
				id: contactMomentCopy.id,
				notitie: contactMomentCopy.notitie,
				klant: contactMomentCopy.klant?.id ?? '',
				zaak: contactMomentCopy.selectedZaak ?? '',
				taak: contactMomentCopy.selectedTaak ?? '',
				product: contactMomentCopy.selectedProduct ?? '',
				startDate: contactMomentCopy.startDate ?? new Date().toISOString(),
				status: contactMomentCopy.status === 'gesloten' ? 'gesloten' : 'open',
				contactmoment: contactMomentCopy.selectedKlantContactMoment,
			})
				.then((response) => {
					this.contactMoment.addedTaken.forEach(taak => {
						fetch(`/index.php/apps/zaakafhandelapp/api/taken/${taak}`, {
							method: 'GET',
						})
							.then(response => response.json())
							.then(data => {
								fetch(`/index.php/apps/zaakafhandelapp/api/taken/${data.id}`, {
									method: 'PUT',
									headers: {
										'Content-Type': 'application/json',
									},
									body: JSON.stringify({
										...data,
										contactmoment: response.data.id,
									}),
								})
							})
					})

					if (this.isView) {
						response.json().then(data => {
							this.contactMoment = data
						})

						if (this.dashboardWidget === true) {
							this.$emit('save-success')
						}

						this.loading = false
						return
					}

					this.succesMessage = true
					// Get the modal to self close
					this.success = true
					this.loading = false

					setTimeout(() => {
						this.closeTab(this.selectedContactMoment)
						this.success = false
						this.succesMessage = false
					}, 2000)
					if (this.tabs.length === 1) {
						if (this.dashboardWidget) this.$emit('save-success')
						setTimeout(() => {
							this.closeModal()
						}, 2000)
					}

				})
				.catch((err) => {
					console.error(err)
				})

		},

		// Search functions
		openSearchKlantModal(type) {
			this.searchKlantModalOpen = true
			this.startingType = type
		},

		// Klant functions
		closeSearchKlantModal() {
			this.searchKlantModalOpen = false
		},

		openTaakForm(clientType = 'both') {
			this.taakFormOpen = true
			this.taakClientType = clientType
			taakStore.setTaakItem(null)
		},

		closeTaakForm(e) {
			if (e) {
				this.contactMomenten[this.selectedContactMoment].addedTaken.push(e)
				this.contactMomenten[this.selectedContactMoment].klant?.id && this.fetchKlantData(this.contactMomenten[this.selectedContactMoment].klant.id)
			}
			this.taakFormOpen = false
		},

		viewContactMoment(id) {
			this.isContactMomentFormOpen = true
			this.viewContactMomentIsView = true
			this.viewContactMomentId = id
			navigationStore.setViewModal('viewContactMoment')
		},

		viewZaak(id) {
			if (this.dashboardWidget) {
				window.location.href = `${generateUrl('/apps/zaakafhandelapp')}/zaken/${id}`
			} else {
				router.push({ name: 'dynamic-view', params: { view: 'zaken', id } })
				navigationStore.setModal(false)
			}
		},

		viewTaak(id) {
			if (this.dashboardWidget) {
				window.location.href = `${generateUrl('/apps/zaakafhandelapp')}/taken/${id}`
			} else {
				router.push({ name: 'dynamic-view', params: { view: 'taken', id } })
				navigationStore.setModal(false)
			}
		},

		closeViewContactMomentModal() {
			this.isContactMomentFormOpen = false
			navigationStore.setViewModal(false)
		},

		removeKlant(i) {
			this.contactMomenten[i].klant = null
			this.contactMomenten[i].taken = null
			this.contactMomenten[i].zaken = null
			this.contactMomenten[i].berichten = null
			this.contactMomenten[i].klantContactmomenten = null
			this.contactMomenten[i].auditTrails = null
		},

		// zaak functions
		openZaakForm() {
			zaakStore.setZaakItem(null)
			this.zaakFormOpen = true
		},

		zaakFormSaveSuccess() {
			this.zaakFormOpen = false
			this.fetchKlantData(this.contactMomenten[this.selectedContactMoment].klant.id)
		},

		async closeContactMoment(id) {
			const { data } = await contactMomentStore.getContactMoment(id)

			if (data?.status === 'gesloten') {
				console.info('Contactmoment is already closed')
				return
			}
			const newContactMoment = new ContactMoment({
				...data,
				status: 'gesloten',
			})

			contactMomentStore.saveContactMoment(newContactMoment)
				.then(({ response }) => {
					if (response.ok) {
						this.closeModal()
						this.$emit('save-success')
					}
				})
		},

		async fetchKlantData(id) {
			try {
				const klantResponse = await fetch(`/index.php/apps/zaakafhandelapp/api/klanten/${id}`)
				// ifselectedContactMoment
				if (this.isView) {
					this.klant = await klantResponse.json()
				} else {
					this.contactMomenten[this.selectedContactMoment].klant = await klantResponse.json()
				}

				/**
				 * This code block handles parallel fetching and parsing of multiple API endpoints in a fault-tolerant way.
				 * Here's what happens step by step:
				 *
				 * 1. First, we initiate 5 parallel fetch requests using Promise.allSettled():
				 *    - This allows all requests to run simultaneously rather than sequentially
				 *    - Unlike Promise.all(), allSettled() won't fail if some requests fail
				 *    - Each request fetches different data for the same klant ID (cases, tasks, messages etc)
				 *
				 * 2. Once all fetches complete (successfully or not), we process the responses:
				 *    - results contains an array of 5 promise results
				 *    - Each result is either {status: 'fulfilled', value: Response} or {status: 'rejected', reason: Error}
				 *
				 * 3. We then parse the JSON from successful responses using another Promise.allSettled():
				 *    - For each fulfilled fetch with ok status, we parse the JSON asynchronously
				 *    - For failed fetches or non-ok responses, we return null
				 *    - This creates another layer of fault tolerance during JSON parsing
				 *
				 * 4. Finally, we destructure the parsed results into separate variables:
				 *    - Each variable gets either the parsed JSON data or null if any step failed
				 *    - This gives us clean variables to work with, regardless of failures
				 *
				 * The end result is we get all our data in parallel, with proper error handling,
				 * and clean null values for any failed requests rather than thrown exceptions.
				 */
				// #1
				const results = await Promise.allSettled([
					fetch(`/index.php/apps/zaakafhandelapp/api/klanten/${id}/zaken`),
					fetch(`/index.php/apps/zaakafhandelapp/api/klanten/${id}/taken`),
					fetch(`/index.php/apps/zaakafhandelapp/api/klanten/${id}/berichten`),
					fetch(`/index.php/apps/zaakafhandelapp/api/klanten/${id}/audit_trail`),
					fetch(`/index.php/apps/zaakafhandelapp/api/klanten/${id}/contactmomenten`),
				])

				// #2 & #3
				const parsedResults = await Promise.allSettled(
					results.map(async (result) => {
						if (result.status === 'fulfilled' && result.value.ok) {
							return await result.value.json()
						}
						return null
					}),
				)

				// #4
				const [zakenData, takenData, berichtenData, auditTrailData, contactMomentenData] = parsedResults.map(result =>
					result.status === 'fulfilled' ? result.value : null,
				)

				// set data, checking for null values
				if (zakenData?.results && Array.isArray(zakenData.results)) {
					if (this.isView) {
						this.zaken = zakenData.results
					} else {
						this.contactMomenten[this.selectedContactMoment].zaken = zakenData.results
					}
				}

				if (takenData?.results && Array.isArray(takenData.results)) {
					if (this.isView) {
						this.taken = takenData.results
					} else {
						this.contactMomenten[this.selectedContactMoment].taken = takenData.results
					}
				}

				if (berichtenData?.results && Array.isArray(berichtenData.results)) {
					if (this.isView) {
						this.berichten = berichtenData.results
					} else {
						this.contactMomenten[this.selectedContactMoment].berichten = berichtenData.results
					}
				}

				if (auditTrailData && Array.isArray(auditTrailData)) {
					if (this.isView) {
						this.auditTrails = auditTrailData
					} else {
						this.contactMomenten[this.selectedContactMoment].auditTrails = auditTrailData
					}
				}

				if (contactMomentenData?.results && Array.isArray(contactMomentenData.results)) {
					if (this.isView) {
						this.klantContactmomenten = contactMomentenData.results
					} else {
						this.contactMomenten[this.selectedContactMoment].klantContactmomenten = contactMomentenData.results
					}
				}

			} catch (error) {
				console.error('Error in fetchKlantData:', error)
				// Don't throw the error, as we want the component to continue working
				// even if some data failed to load
			}
		},

		getInitials(klant) {
			if (!klant) return

			if (klant.type === 'persoon') {
				return `${klant.voornaam?.charAt(0)}.${klant.tweedeVoornaam ? klant.tweedeVoornaam?.charAt(0) + '.' : ''} ${klant.tussenvoegsel} ${klant.achternaam}`
			}
			if (klant.type === 'organisatie') {
				return klant?.bedrijfsnaam ?? 'onbekend'
			}
			return 'onbekend'

		},

		getName(klant) {
			if (!klant) return

			if (klant.type === 'persoon') {
				return `${klant.voornaam} ${klant.tweedeVoornaam ?? ''} ${klant.tussenvoegsel ?? ''} ${klant.achternaam}` ?? 'onbekend'
			}
			if (klant.type === 'organisatie') {
				return klant?.bedrijfsnaam ?? 'onbekend'
			}
			return 'onbekend'
		},
		getSex(klant) {
			if (klant.type === 'persoon') {
				return `(${klant?.geslacht})`
			}
			return ''
		},

		// Tabs
		setSelectedContactMoment(id, contactMoment) {
			if (this.contactMomenten[id].selectedKlantContactMoment === contactMoment) {
				this.contactMomenten[id].selectedKlantContactMoment = null
			} else { this.contactMomenten[id].selectedKlantContactMoment = contactMoment }
		},
		setSelectedZaak(id, zaak) {
			if (this.contactMomenten[id].selectedZaak === zaak) {
				this.contactMomenten[id].selectedZaak = null
			} else { this.contactMomenten[id].selectedZaak = zaak }
		},

		setSelectedTaak(id, taak) {
			if (this.contactMomenten[id].selectedTaak === taak) {
				this.contactMomenten[id].selectedTaak = null
			} else { this.contactMomenten[id].selectedTaak = taak }
		},

		setSelectedProduct(id, product) {
			if (this.contactMomenten[id].selectedProduct === product) {
				this.contactMomenten[id].selectedProduct = null
			} else { this.contactMomenten[id].selectedProduct = product }
		},
	},
}
</script>

<style>
div[class='modal-container']:has(.ContactMomentenForm) {
	width: clamp(1000px, 100%, 1200px) !important;
}

.actionButtonDisabled > button > span {
	cursor: default !important;
  }

</style>

<style scoped>
.rolDetailsContainer {
	margin-block-start: var(--zaa-margin-20);
	margin-inline-start: var(--zaa-margin-20);
	margin-inline-end: var(--zaa-margin-20);
}

.success {
	color: green;
}

.headerContainer {
	display: flex;
	gap: 200px;
}

.noteCard {
	min-width: 350px;
}

.orContainer {
	margin-inline: var(--zaa-margin-10);
}

.buttonsContainer {
	display: flex;
	align-items: center;
}

.form-group {
	margin-block-end: 100px;
}

.tabContainer {
	margin-block-end: var(--zaa-margin-20);
}

.newTabButton>a {
	display: flex;
	justify-content: center;
	align-items: center;
}

.modalButtonsContainer {
	display: flex;
	justify-content: flex-end;
	gap: var(--zaa-margin-10);
}

.flexContainer,
.statusContainer {
	display: flex;
	gap: var(--zaa-margin-10);
}

.statusContainer {
	align-items: center;
}

.actionButtonDisabled {
	pointer-events: all !important;
}

</style><|MERGE_RESOLUTION|>--- conflicted
+++ resolved
@@ -357,14 +357,6 @@
 					</div>
 				</div>
 
-<<<<<<< HEAD
-			<SearchKlantModal v-if="searchKlantModalOpen"
-				:dashboard-widget="true"
-				:starting-type="startingType"
-				select-button-label="Koppelen"
-				@selected-klant="fetchKlantData($event?.id)"
-				@close-modal="closeSearchKlantModal" />
-=======
 				<div v-if="!success" class="form-group">
 					<NcTextArea :value.sync="contactMoment.notitie"
 						label="Notitie"
@@ -482,7 +474,13 @@
 					@selected-klant="fetchKlantData($event)"
 					@close-modal="closeSearchKlantModal" />
 			</div>
->>>>>>> fc9189cf
+
+			<SearchKlantModal v-if="searchKlantModalOpen"
+				:dashboard-widget="true"
+				:starting-type="startingType"
+				select-button-label="Koppelen"
+				@selected-klant="fetchKlantData($event?.id)"
+				@close-modal="closeSearchKlantModal" />
 		</div>
 		<template #actions>
 			<NcButton :disabled="loading || success" type="secondary" @click="closeModal()">
