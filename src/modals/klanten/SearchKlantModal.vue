<<<<<<< HEAD
<script setup>
import { klantStore } from '../../store/store.js'
</script>

<template>
	<NcDialog :name="modalType.singular + ' zoeken'"
		size="normal"
		label-id="searchKlantModal"
		dialog-classes="SearchKlantModal"
		:close-on-click-outside="false"
		@closing="closeModalFromButton()">
		<div class="listContainer">
			<div class="filtersContainer">
				<NcCheckboxRadioSwitch v-if="startingType === 'persoon' || startingType === 'all'"
					:checked.sync="klantenSearchType"
					value="geboortedatum_achternaam"
					name="klantenSearchType"
					type="radio">
					Geboortedatum + achternaam
				</NcCheckboxRadioSwitch>
				<NcCheckboxRadioSwitch v-if="startingType === 'persoon' || startingType === 'all'"
					:checked.sync="klantenSearchType"
					value="bsn"
					name="klantenSearchType"
					type="radio">
					BSN
				</NcCheckboxRadioSwitch>
				<NcCheckboxRadioSwitch v-if="startingType === 'organisatie' || startingType === 'all'"
					:checked.sync="klantenSearchType"
					value="bedrijfsnaam"
					name="klantenSearchType"
					type="radio">
					Bedrijfsnaam
				</NcCheckboxRadioSwitch>
				<NcCheckboxRadioSwitch v-if="startingType === 'organisatie' || startingType === 'all'"
					:checked.sync="klantenSearchType"
					value="kvkNummer"
					name="klantenSearchType"
					type="radio">
					KVK nummer
				</NcCheckboxRadioSwitch>
				<NcCheckboxRadioSwitch :checked.sync="klantenSearchType"
					value="postcode_huisnummer"
					name="klantenSearchType"
					type="radio">
					Postcode + huisnummer
				</NcCheckboxRadioSwitch>
				<NcCheckboxRadioSwitch :checked.sync="klantenSearchType"
					value="emailadres"
					name="klantenSearchType"
					type="radio">
					Emailadres
				</NcCheckboxRadioSwitch>
				<NcCheckboxRadioSwitch :checked.sync="klantenSearchType"
					value="telefoonnummer"
					name="klantenSearchType"
					type="radio">
					Telefoonnummer
				</NcCheckboxRadioSwitch>
			</div>
		</div>

		<div class="searchContainer">
			<div v-if="klantenSearchType === 'geboortedatum_achternaam'" class="flex">
				<NcDateTimePicker v-model="searchQuery_geboortedatum"
					:disabled="loading"
					class="date-picker" />

				<NcTextField :disabled="loading"
					label="achternaam"
					maxlength="255"
					class="searchField"
					:value.sync="searchQuery" />
			</div>
			<div v-else>
				<NcTextField :disabled="loading"
					:label="searchLabel"
					maxlength="255"
					class="searchField"
					:value.sync="searchQuery" />
			</div>

			<NcButton type="primary"
				:disabled="loading
					|| !searchQuery
					// If the search type is geboortedatum_achternaam, the geboortedatum is required
					|| (klantenSearchType === 'geboortedatum_achternaam' && !searchQuery_geboortedatum)"
				class="searchButton"
				@click="search">
				<template #icon>
					<Search :size="20" />
				</template>
				Zoeken
			</NcButton>
		</div>

		<div class="searchResultsContainer">
			<div v-if="klanten?.length && !loading">
				<NcListItem v-for="(klant, i) in klanten"
					:key="`${klant}${i}`"
					:name="`${getSex(klant)} ${getName(klant)} ${getSubname(klant)}`"
					:active="selectedKlant?.id === klant?.id"
					:force-display-actions="true"
					:details="_.upperFirst(klant.type)"
					@click="setActive(klant)">
					<template #icon>
						<OfficeBuildingOutline v-if="klant.type === 'organisatie'"
							:class="selectedKlant?.id === klant?.id && 'selectedZaakIcon'"
							disable-menu
							:size="44" />
						<AccountOutline v-if="klant.type === 'persoon'"
							:class="selectedKlant?.id === klant?.id && 'selectedZaakIcon'"
							disable-menu
							:size="44" />
					</template>
					<template #subname>
						{{ getSummary(klant) }}
					</template>
				</NcListItem>
			</div>

			<div v-if="!klanten?.length && !loading">
				Geen {{ modalType.plural }} gevonden.
			</div>

			<NcLoadingIcon v-if="loading"
				class="loadingIcon"
				:size="64"
				appearance="dark"
				name="Aan het zoeken" />
		</div>

		<template #actions>
			<NcButton
				type="secondary"
				@click="closeModal()">
				<template #icon>
					<Cancel :size="20" />
				</template>
				Annuleer
			</NcButton>
			<NcButton
				type="primary"
				:disabled="!selectedKlant"
				@click="selectKlant()">
				<template #icon>
					<Plus :size="20" />
				</template>
				{{ selectButtonLabel }}
			</NcButton>
		</template>
	</NcDialog>
</template>

<script>
// Components
import { NcButton, NcTextField, NcDialog, NcListItem, NcLoadingIcon, NcCheckboxRadioSwitch, NcDateTimePicker } from '@nextcloud/vue'
import { getTheme } from '../../services/getTheme.js'
import _ from 'lodash'

// Icons
import OfficeBuildingOutline from 'vue-material-design-icons/OfficeBuildingOutline.vue'
import AccountOutline from 'vue-material-design-icons/AccountOutline.vue'
import Plus from 'vue-material-design-icons/Plus.vue'
import Search from 'vue-material-design-icons/Magnify.vue'
import Cancel from 'vue-material-design-icons/Cancel.vue'
import getValidISOstring from '../../services/getValidISOstring.js'
export default {
	name: 'SearchKlantModal',
	components: {
		NcDialog,
		NcButton,
		NcListItem,
		OfficeBuildingOutline,
		AccountOutline,
		Search,
		NcCheckboxRadioSwitch,
		NcDateTimePicker,
		NcLoadingIcon,
	},
	props: {
		/**
		 * Determines the initial type of customer search to display
		 * @param { "persoon" | "organisatie" | "all" } startingType - The type of customer search to display
		 * @default 'all'
		 *
		 * Controls which type of customer search is initially shown:
		 * - 'persoon': Only show person search options (BSN, name, birthdate etc)
		 * - 'organisatie': Only show organization search options (company name, KVK number etc)
		 * - 'all': Show both person and organization search options (default)
		 *
		 * This affects both the UI display and search behavior. The search will be restricted
		 * to only the specified customer type if 'persoon' or 'organisatie' is set.
		 */
		startingType: {
			type: String,
			required: true, // required is set to true as I want developers to be aware of the functionality they're adding / using
			validator(value) {
				return ['persoon', 'organisatie', 'all'].includes(value)
			},
		},
		/**
		 * The label of the select button
		 * @param {string} selectButtonLabel - The label of the select button
		 * @default Selecteren
		 */
		selectButtonLabel: {
			type: String,
			required: false,
			default: 'Selecteren',
		},
	},
	data() {
		return {
			modalType: (() => {
				const typeMap = {
					persoon: { plural: 'personen', singular: 'persoon' },
					organisatie: { plural: 'organisaties', singular: 'organisatie' },
					all: { plural: 'klanten', singular: 'klant' },
				}
				return typeMap[this.startingType] || typeMap.all
			})(),
			succes: false,
			loading: false,
			error: false,
			hasUpdated: false,
			klanten: [],
			searchQuery: '',
			searchQuery_geboortedatum: null,
			selectedKlant: null,
			klantenSearchType: 'emailadres',
		}
	},
	computed: {
		searchLabel() {
			const baseLabel = 'Zoek naar een '
			const typeLabels = {
				persoon: {
					default: 'persoon',
					geboortedatum_achternaam: ' met geboortedatum en achternaam',
					bsn: ' met BSN',
				},
				organisatie: {
					default: 'organisatie',
					bedrijfsnaam: ' met bedrijfsnaam',
					kvkNummer: ' met KVK nummer',
				},
				all: {
					default: 'klant',
					geboortedatum_achternaam: ' met geboortedatum en achternaam',
					bsn: ' met BSN',
					bedrijfsnaam: ' met bedrijfsnaam',
					kvkNummer: ' met KVK nummer',
				},
			}
			const commonLabels = {
				postcode_huisnummer: ' met postcode en huisnummer',
				emailadres: ' met emailadres',
				telefoonnummer: ' met telefoonnummer',
			}

			let label = baseLabel + (typeLabels[this.startingType]?.default || '')
			label += typeLabels[this.startingType]?.[this.klantenSearchType] || ''
			label += commonLabels[this.klantenSearchType] || ''

			return label
		},
	},
	methods: {
		closeModalFromButton() {
			setTimeout(() => {
				this.closeModal()
			}, 300)
		},
		closeModal() {
			this.$emit('close-modal')

		},
		selectKlant() {
			console.info('klant selected', this.selectedKlant?.id)
			this.$emit('selected-klant', this.selectedKlant)
			this.closeModalFromButton()
		},

		search() {
			this.loading = true

			this.selectedKlant = null

			let queryParams = { [this.klantenSearchType]: this.searchQuery }
			const newQuery = this.searchQuery.trim()
			const splitQuery = newQuery.split(/ +/g)

			switch (this.klantenSearchType) {
			case 'postcode_huisnummer':
				queryParams = { postcode: splitQuery[0], huisnummer: splitQuery[1] }
				break
			case 'geboortedatum_achternaam':
				queryParams = {
					geboortedatum: this.searchQuery_geboortedatum && this.searchQuery_geboortedatum.toISOString() ? this.searchQuery_geboortedatum.toISOString() : '',
					achternaam: newQuery,
				}
				break
			case 'kvkNummer':
				queryParams = { kvkNummer: newQuery }
				break
			default:
				break
			}

			const searchParams = new URLSearchParams({
				...(this.searchQuery && queryParams),
				...(this.startingType !== 'all' && { type: this.startingType }),
			}).toString()

			klantStore.searchKlanten(searchParams)
				.then(() => {
					this.klanten = klantStore.klantenList
					this.loading = false
				})
		},
		getItemIcon() {
			const theme = getTheme()

			let appLocation = '/custom_apps'

			if (window.location.hostname === 'nextcloud.local') {
				appLocation = '/apps-extra'
			}

			return theme === 'light' ? `${appLocation}/zaakafhandelapp/img/office-building-outline-dark.svg` : `${appLocation}/zaakafhandelapp/img/office-building-outline.svg`
		},

		getName(klant) {
			if (klant.type === 'persoon') {
				return klant?.voornaam ?? 'onbekend'
			}
			if (klant.type === 'organisatie') {
				return klant?.bedrijfsnaam ?? 'onbekend'
			}
			return 'onbekend'
		},
		getSubname(klant) {
			if (klant.type === 'persoon') {
				return klant?.tussenvoegsel ? `${klant.tussenvoegsel} ${klant.achternaam}` : klant?.achternaam ? `${klant.achternaam}` : 'onbekend'
			}
			if (klant.type === 'organisatie') {
				return ''
			}
			return 'onbekend'
		},
		getSummary(klant) {
			if (klant.type === 'persoon') {
				const geboortedatum = getValidISOstring(klant.geboortedatum) ? new Date(klant.geboortedatum).toLocaleDateString() : 'onbekend'
				const geboortestad = klant.plaats ? `${klant.plaats}` : 'onbekend'
				return `${geboortedatum} - ${geboortestad}`
			}
			if (klant.type === 'organisatie') {
				return klant?.websiteUrl ?? 'onbekend'
			}
			return 'onbekend'
		},
		getSex(klant) {
			if (klant.type === 'persoon') {
				return `(${klant?.geslacht})`
			}
			return ''
		},
		setActive(klant) {
			if (this.selectedKlant?.id === (klant?.id || Symbol('default id'))) {
				this.selectedKlant = null
			} else { this.selectedKlant = klant }
		},
	},
}
</script>

<style>

</style>

<style scoped>
.listContainer {
	margin-bottom: 10px;
}

.filtersContainer {
	display: ruby;
}

.searchContainer {
	display: flex;
	align-items: center;
	gap: 10px;
}
.searchField {
	width: auto;
}
.searchButton {
	margin-block-start: 3px;
	min-width: min-content !important;
}

.searchResultsContainer {
	border-top: 1px solid black;
	border-bottom: 1px solid black;
	padding-block: 20px;
	margin-block: 30px;
}

.flex {
	display: flex;
	gap: 10px;
}

.date-picker {
	margin-block-start: 3px;
}
</style>
=======
<script setup>
import { klantStore } from '../../store/store.js'
</script>

<template>
	<NcDialog :name="startingType === 'persoon' ? 'Persoon zoeken' : 'Organisatie zoeken'"
		size="normal"
		label-id="searchKlantModal"
		dialog-classes="SearchKlantModal"
		:close-on-click-outside="false"
		@closing="closeModalFromButton()">
		<div class="listContainer">
			<div class="filtersContainer">
				<NcCheckboxRadioSwitch v-if="startingType === 'persoon'"
					:checked.sync="klantenSearchType"
					value="geboortedatum_achternaam"
					name="klantenSearchType"
					type="radio">
					Geboortedatum + achternaam
				</NcCheckboxRadioSwitch>
				<NcCheckboxRadioSwitch v-if="startingType === 'persoon'"
					:checked.sync="klantenSearchType"
					value="bsn"
					name="klantenSearchType"
					type="radio">
					BSN
				</NcCheckboxRadioSwitch>
				<NcCheckboxRadioSwitch v-if="startingType === 'organisatie'"
					:checked.sync="klantenSearchType"
					value="bedrijfsnaam"
					name="klantenSearchType"
					type="radio">
					Bedrijfsnaam
				</NcCheckboxRadioSwitch>
				<NcCheckboxRadioSwitch v-if="startingType === 'organisatie'"
					:checked.sync="klantenSearchType"
					value="kvkNummer"
					name="klantenSearchType"
					type="radio">
					KVK nummer
				</NcCheckboxRadioSwitch>
				<NcCheckboxRadioSwitch :checked.sync="klantenSearchType"
					value="postcode_huisnummer"
					name="klantenSearchType"
					type="radio">
					Postcode + huisnummer
				</NcCheckboxRadioSwitch>
				<NcCheckboxRadioSwitch :checked.sync="klantenSearchType"
					value="emailadres"
					name="klantenSearchType"
					type="radio">
					Emailadres
				</NcCheckboxRadioSwitch>
				<NcCheckboxRadioSwitch :checked.sync="klantenSearchType"
					value="telefoonnummer"
					name="klantenSearchType"
					type="radio">
					Telefoonnummer
				</NcCheckboxRadioSwitch>
			</div>
		</div>

		<div class="searchContainer">
			<div class="searchInputContainer">
				<p>{{ searchLabel }}</p>
				<div v-if="klantenSearchType === 'geboortedatum_achternaam'" class="flex">
					<NcDateTimePicker v-model="searchQuery[0]" :disabled="loading" class="date-picker" />

					<NcTextField :disabled="loading"
						label="achternaam"
						maxlength="255"
						class="searchField"
						:value.sync="searchQuery[1]" />
				</div>
				<div v-else-if="klantenSearchType === 'postcode_huisnummer'" class="flex">
					<NcTextField :disabled="loading"
						maxlength="255"
						class="searchField"
						:value.sync="searchQuery[0]" />

					<NcTextField :disabled="loading"
						maxlength="255"
						class="searchField"
						:value.sync="searchQuery[1]" />
				</div>
				<div v-else>
					<NcTextField :disabled="loading"
						maxlength="255"
						class="searchField"
						:value.sync="searchQuery[0]" />
				</div>
			</div>

			<NcButton type="primary"
				:disabled="loading
					|| !searchQuery[0]
					|| klantenSearchType === 'geboortedatum_achternaam' && !searchQuery[1]
					|| klantenSearchType === 'postcode_huisnummer' && !searchQuery[1]"
				class="searchButton"
				@click="search">
				<template #icon>
					<Search :size="20" />
				</template>
				Zoeken
			</NcButton>
		</div>

		<div class="searchResultsContainer">
			<div v-if="klanten?.length && !loading">
				<NcListItem v-for="(klant, i) in klanten"
					:key="`${klant}${i}`"
					:name="`${getSex(klant)} ${getName(klant)} ${getSubname(klant)}`"
					:active="selectedKlant === klant?.id"
					:force-display-actions="true"
					:details="_.upperFirst(klant.type)"
					@click="setActive(klant.id)">
					<template #icon>
						<OfficeBuildingOutline v-if="klant.type === 'organisatie'"
							:class="selectedKlant === klant.id && 'selectedZaakIcon'"
							disable-menu
							:size="44" />
						<AccountOutline v-if="klant.type === 'persoon'"
							:class="selectedKlant === klant.id && 'selectedZaakIcon'"
							disable-menu
							:size="44" />
					</template>
					<template #subname>
						{{ getSummary(klant) }}
					</template>
				</NcListItem>
			</div>

			<div v-if="!klanten?.length && !loading">
				Geen {{ startingType === 'persoon' ? 'personen' : 'organisaties' }} gevonden.
			</div>

			<NcLoadingIcon v-if="loading"
				class="loadingIcon"
				:size="64"
				appearance="dark"
				name="Aan het zoeken" />
		</div>

		<template #actions>
			<NcButton type="secondary" @click="closeModal()">
				<template #icon>
					<Cancel :size="20" />
				</template>
				Annuleer
			</NcButton>
			<NcButton type="primary" :disabled="!selectedKlant" @click="addKlant()">
				<template #icon>
					<Plus :size="20" />
				</template>
				Koppelen
			</NcButton>
		</template>
	</NcDialog>
</template>

<script>
// Components
import { NcButton, NcTextField, NcDialog, NcListItem, NcLoadingIcon, NcCheckboxRadioSwitch, NcDateTimePicker } from '@nextcloud/vue'
import { getTheme } from '../../services/getTheme.js'
import _ from 'lodash'

// Icons
import OfficeBuildingOutline from 'vue-material-design-icons/OfficeBuildingOutline.vue'
import AccountOutline from 'vue-material-design-icons/AccountOutline.vue'
import Plus from 'vue-material-design-icons/Plus.vue'
import Search from 'vue-material-design-icons/Magnify.vue'
import Cancel from 'vue-material-design-icons/Cancel.vue'
import getValidISOstring from '../../services/getValidISOstring.js'
export default {
	name: 'SearchKlantModal',
	components: {
		NcDialog,
		NcButton,
		NcListItem,
		OfficeBuildingOutline,
		AccountOutline,
		Search,
		NcCheckboxRadioSwitch,
		NcDateTimePicker,
		NcLoadingIcon,
	},
	props: {
		startingType: {
			type: String,
			required: false,
			default: 'all',
		},
	},
	data() {
		return {
			succes: false,
			loading: false,
			error: false,
			hasUpdated: false,
			klanten: [],
			searchQuery: ['', ''], // an array of 2 items to act as the search query
			selectedKlant: null,
			klantenSearchType: 'emailadres',
		}
	},
	computed: {
		searchLabel() {
			const baseLabel = 'Zoek naar een '
			const typeLabels = {
				persoon: {
					default: 'persoon',
					geboortedatum_achternaam: ' met geboortedatum en achternaam',
					bsn: ' met BSN',
				},
				organisatie: {
					default: 'organisatie',
					bedrijfsnaam: ' met bedrijfsnaam',
					kvkNummer: ' met KVK nummer',
				},
			}
			const commonLabels = {
				postcode_huisnummer: ' met postcode en huisnummer',
				emailadres: ' met emailadres',
				telefoonnummer: ' met telefoonnummer',
			}

			let label = baseLabel + (typeLabels[this.startingType]?.default || '')
			label += typeLabels[this.startingType]?.[this.klantenSearchType] || ''
			label += commonLabels[this.klantenSearchType] || ''

			return label
		},
	},
	watch: {
		klantenSearchType(newVal) {
			if (newVal === 'geboortedatum_achternaam') {
				this.searchQuery = [new Date(), '']
			} else {
				this.searchQuery = ['', '']
			}
		},
	},
	methods: {
		closeModalFromButton() {
			setTimeout(() => {
				this.closeModal()
			}, 300)
		},
		closeModal() {
			this.$emit('close-modal')

		},
		addKlant() {
			// eslint-disable-next-line no-console
			console.log('added')
			this.$emit('selected-klant', this.selectedKlant)
			this.closeModalFromButton()
		},

		search() {
			this.loading = true

			this.selectedKlant = null

			let queryParams = { [this.klantenSearchType]: this.searchQuery[0] }
			const refinedQuery = this.searchQuery.map(item => typeof item === 'string' ? item.trim() : item)

			switch (this.klantenSearchType) {
			case 'postcode_huisnummer':
				queryParams = { postcode: refinedQuery[0], huisnummer: refinedQuery[1] }
				break
			case 'geboortedatum_achternaam':
				queryParams = {
					geboortedatum: refinedQuery[0].toISOString() ? refinedQuery[0].toISOString() : '',
					achternaam: refinedQuery[1],
				}
				break
			default:
				break
			}

			const searchParams = new URLSearchParams({
				...(this.searchQuery && queryParams),
				...(this.startingType && { type: this.startingType }),
			}).toString()

			klantStore.searchKlanten(searchParams)
				.then(() => {
					this.klanten = klantStore.klantenList
					this.loading = false
				})
		},
		getItemIcon() {
			const theme = getTheme()

			let appLocation = '/custom_apps'

			if (window.location.hostname === 'nextcloud.local') {
				appLocation = '/apps-extra'
			}

			return theme === 'light' ? `${appLocation}/zaakafhandelapp/img/office-building-outline-dark.svg` : `${appLocation}/zaakafhandelapp/img/office-building-outline.svg`
		},

		getName(klant) {
			if (klant.type === 'persoon') {
				return klant?.voornaam ?? 'onbekend'
			}
			if (klant.type === 'organisatie') {
				return klant?.bedrijfsnaam ?? 'onbekend'
			}
			return 'onbekend'
		},
		getSubname(klant) {
			if (klant.type === 'persoon') {
				return klant?.tussenvoegsel ? `${klant.tussenvoegsel} ${klant.achternaam}` : klant?.achternaam ? `${klant.achternaam}` : 'onbekend'
			}
			if (klant.type === 'organisatie') {
				return ''
			}
			return 'onbekend'
		},
		getSummary(klant) {
			if (klant.type === 'persoon') {
				const geboortedatum = getValidISOstring(klant.geboortedatum) ? new Date(klant.geboortedatum).toLocaleDateString() : 'onbekend'
				const geboortestad = klant.plaats ? `${klant.plaats}` : 'onbekend'
				return `${geboortedatum} - ${geboortestad}`
			}
			if (klant.type === 'organisatie') {
				return klant?.websiteUrl ?? 'onbekend'
			}
			return 'onbekend'
		},
		getSex(klant) {
			if (klant.type === 'persoon') {
				return `(${klant?.geslacht})`
			}
			return ''
		},
		setActive(klant) {
			if (this.selectedKlant === klant) {
				this.selectedKlant = null
			} else { this.selectedKlant = klant }
		},
	},
}
</script>

<style></style>

<style scoped>
.listContainer {
	margin-bottom: 10px;
}

.filtersContainer {
	display: ruby;
}

.searchContainer {
	display: flex;
	align-items: end;
	gap: 10px;
}

.searchInputContainer :deep(.input-field) {
	margin-block-end: 3px;
}

.searchField {
	width: auto;
}

.searchButton {
	margin-block-start: 3px;
	margin-block-end: 3px;
	min-width: min-content !important;
}

.searchResultsContainer {
	border-top: 1px solid black;
	border-bottom: 1px solid black;
	padding-block: 20px;
	margin-block: 30px;
}

.flex {
	display: flex;
	gap: 10px;
}

.date-picker {
	margin-block-start: 3px;
}
</style>
>>>>>>> fc9189cf
<|MERGE_RESOLUTION|>--- conflicted
+++ resolved
@@ -1,10 +1,9 @@
-<<<<<<< HEAD
 <script setup>
 import { klantStore } from '../../store/store.js'
 </script>
 
 <template>
-	<NcDialog :name="modalType.singular + ' zoeken'"
+	<NcDialog :name="startingType === 'persoon' ? 'Persoon zoeken' : 'Organisatie zoeken'"
 		size="normal"
 		label-id="searchKlantModal"
 		dialog-classes="SearchKlantModal"
@@ -62,30 +61,41 @@
 		</div>
 
 		<div class="searchContainer">
-			<div v-if="klantenSearchType === 'geboortedatum_achternaam'" class="flex">
-				<NcDateTimePicker v-model="searchQuery_geboortedatum"
-					:disabled="loading"
-					class="date-picker" />
-
-				<NcTextField :disabled="loading"
-					label="achternaam"
-					maxlength="255"
-					class="searchField"
-					:value.sync="searchQuery" />
-			</div>
-			<div v-else>
-				<NcTextField :disabled="loading"
-					:label="searchLabel"
-					maxlength="255"
-					class="searchField"
-					:value.sync="searchQuery" />
+			<div class="searchInputContainer">
+				<p>{{ searchLabel }}</p>
+				<div v-if="klantenSearchType === 'geboortedatum_achternaam'" class="flex">
+					<NcDateTimePicker v-model="searchQuery[0]" :disabled="loading" class="date-picker" />
+
+					<NcTextField :disabled="loading"
+						label="achternaam"
+						maxlength="255"
+						class="searchField"
+						:value.sync="searchQuery[1]" />
+				</div>
+				<div v-else-if="klantenSearchType === 'postcode_huisnummer'" class="flex">
+					<NcTextField :disabled="loading"
+						maxlength="255"
+						class="searchField"
+						:value.sync="searchQuery[0]" />
+
+					<NcTextField :disabled="loading"
+						maxlength="255"
+						class="searchField"
+						:value.sync="searchQuery[1]" />
+				</div>
+				<div v-else>
+					<NcTextField :disabled="loading"
+						maxlength="255"
+						class="searchField"
+						:value.sync="searchQuery[0]" />
+				</div>
 			</div>
 
 			<NcButton type="primary"
 				:disabled="loading
-					|| !searchQuery
-					// If the search type is geboortedatum_achternaam, the geboortedatum is required
-					|| (klantenSearchType === 'geboortedatum_achternaam' && !searchQuery_geboortedatum)"
+					|| !searchQuery[0]
+					|| klantenSearchType === 'geboortedatum_achternaam' && !searchQuery[1]
+					|| klantenSearchType === 'postcode_huisnummer' && !searchQuery[1]"
 				class="searchButton"
 				@click="search">
 				<template #icon>
@@ -132,9 +142,7 @@
 		</div>
 
 		<template #actions>
-			<NcButton
-				type="secondary"
-				@click="closeModal()">
+			<NcButton type="secondary" @click="closeModal()">
 				<template #icon>
 					<Cancel :size="20" />
 				</template>
@@ -226,8 +234,7 @@
 			error: false,
 			hasUpdated: false,
 			klanten: [],
-			searchQuery: '',
-			searchQuery_geboortedatum: null,
+			searchQuery: ['', ''], // an array of 2 items to act as the search query
 			selectedKlant: null,
 			klantenSearchType: 'emailadres',
 		}
@@ -267,391 +274,6 @@
 			return label
 		},
 	},
-	methods: {
-		closeModalFromButton() {
-			setTimeout(() => {
-				this.closeModal()
-			}, 300)
-		},
-		closeModal() {
-			this.$emit('close-modal')
-
-		},
-		selectKlant() {
-			console.info('klant selected', this.selectedKlant?.id)
-			this.$emit('selected-klant', this.selectedKlant)
-			this.closeModalFromButton()
-		},
-
-		search() {
-			this.loading = true
-
-			this.selectedKlant = null
-
-			let queryParams = { [this.klantenSearchType]: this.searchQuery }
-			const newQuery = this.searchQuery.trim()
-			const splitQuery = newQuery.split(/ +/g)
-
-			switch (this.klantenSearchType) {
-			case 'postcode_huisnummer':
-				queryParams = { postcode: splitQuery[0], huisnummer: splitQuery[1] }
-				break
-			case 'geboortedatum_achternaam':
-				queryParams = {
-					geboortedatum: this.searchQuery_geboortedatum && this.searchQuery_geboortedatum.toISOString() ? this.searchQuery_geboortedatum.toISOString() : '',
-					achternaam: newQuery,
-				}
-				break
-			case 'kvkNummer':
-				queryParams = { kvkNummer: newQuery }
-				break
-			default:
-				break
-			}
-
-			const searchParams = new URLSearchParams({
-				...(this.searchQuery && queryParams),
-				...(this.startingType !== 'all' && { type: this.startingType }),
-			}).toString()
-
-			klantStore.searchKlanten(searchParams)
-				.then(() => {
-					this.klanten = klantStore.klantenList
-					this.loading = false
-				})
-		},
-		getItemIcon() {
-			const theme = getTheme()
-
-			let appLocation = '/custom_apps'
-
-			if (window.location.hostname === 'nextcloud.local') {
-				appLocation = '/apps-extra'
-			}
-
-			return theme === 'light' ? `${appLocation}/zaakafhandelapp/img/office-building-outline-dark.svg` : `${appLocation}/zaakafhandelapp/img/office-building-outline.svg`
-		},
-
-		getName(klant) {
-			if (klant.type === 'persoon') {
-				return klant?.voornaam ?? 'onbekend'
-			}
-			if (klant.type === 'organisatie') {
-				return klant?.bedrijfsnaam ?? 'onbekend'
-			}
-			return 'onbekend'
-		},
-		getSubname(klant) {
-			if (klant.type === 'persoon') {
-				return klant?.tussenvoegsel ? `${klant.tussenvoegsel} ${klant.achternaam}` : klant?.achternaam ? `${klant.achternaam}` : 'onbekend'
-			}
-			if (klant.type === 'organisatie') {
-				return ''
-			}
-			return 'onbekend'
-		},
-		getSummary(klant) {
-			if (klant.type === 'persoon') {
-				const geboortedatum = getValidISOstring(klant.geboortedatum) ? new Date(klant.geboortedatum).toLocaleDateString() : 'onbekend'
-				const geboortestad = klant.plaats ? `${klant.plaats}` : 'onbekend'
-				return `${geboortedatum} - ${geboortestad}`
-			}
-			if (klant.type === 'organisatie') {
-				return klant?.websiteUrl ?? 'onbekend'
-			}
-			return 'onbekend'
-		},
-		getSex(klant) {
-			if (klant.type === 'persoon') {
-				return `(${klant?.geslacht})`
-			}
-			return ''
-		},
-		setActive(klant) {
-			if (this.selectedKlant?.id === (klant?.id || Symbol('default id'))) {
-				this.selectedKlant = null
-			} else { this.selectedKlant = klant }
-		},
-	},
-}
-</script>
-
-<style>
-
-</style>
-
-<style scoped>
-.listContainer {
-	margin-bottom: 10px;
-}
-
-.filtersContainer {
-	display: ruby;
-}
-
-.searchContainer {
-	display: flex;
-	align-items: center;
-	gap: 10px;
-}
-.searchField {
-	width: auto;
-}
-.searchButton {
-	margin-block-start: 3px;
-	min-width: min-content !important;
-}
-
-.searchResultsContainer {
-	border-top: 1px solid black;
-	border-bottom: 1px solid black;
-	padding-block: 20px;
-	margin-block: 30px;
-}
-
-.flex {
-	display: flex;
-	gap: 10px;
-}
-
-.date-picker {
-	margin-block-start: 3px;
-}
-</style>
-=======
-<script setup>
-import { klantStore } from '../../store/store.js'
-</script>
-
-<template>
-	<NcDialog :name="startingType === 'persoon' ? 'Persoon zoeken' : 'Organisatie zoeken'"
-		size="normal"
-		label-id="searchKlantModal"
-		dialog-classes="SearchKlantModal"
-		:close-on-click-outside="false"
-		@closing="closeModalFromButton()">
-		<div class="listContainer">
-			<div class="filtersContainer">
-				<NcCheckboxRadioSwitch v-if="startingType === 'persoon'"
-					:checked.sync="klantenSearchType"
-					value="geboortedatum_achternaam"
-					name="klantenSearchType"
-					type="radio">
-					Geboortedatum + achternaam
-				</NcCheckboxRadioSwitch>
-				<NcCheckboxRadioSwitch v-if="startingType === 'persoon'"
-					:checked.sync="klantenSearchType"
-					value="bsn"
-					name="klantenSearchType"
-					type="radio">
-					BSN
-				</NcCheckboxRadioSwitch>
-				<NcCheckboxRadioSwitch v-if="startingType === 'organisatie'"
-					:checked.sync="klantenSearchType"
-					value="bedrijfsnaam"
-					name="klantenSearchType"
-					type="radio">
-					Bedrijfsnaam
-				</NcCheckboxRadioSwitch>
-				<NcCheckboxRadioSwitch v-if="startingType === 'organisatie'"
-					:checked.sync="klantenSearchType"
-					value="kvkNummer"
-					name="klantenSearchType"
-					type="radio">
-					KVK nummer
-				</NcCheckboxRadioSwitch>
-				<NcCheckboxRadioSwitch :checked.sync="klantenSearchType"
-					value="postcode_huisnummer"
-					name="klantenSearchType"
-					type="radio">
-					Postcode + huisnummer
-				</NcCheckboxRadioSwitch>
-				<NcCheckboxRadioSwitch :checked.sync="klantenSearchType"
-					value="emailadres"
-					name="klantenSearchType"
-					type="radio">
-					Emailadres
-				</NcCheckboxRadioSwitch>
-				<NcCheckboxRadioSwitch :checked.sync="klantenSearchType"
-					value="telefoonnummer"
-					name="klantenSearchType"
-					type="radio">
-					Telefoonnummer
-				</NcCheckboxRadioSwitch>
-			</div>
-		</div>
-
-		<div class="searchContainer">
-			<div class="searchInputContainer">
-				<p>{{ searchLabel }}</p>
-				<div v-if="klantenSearchType === 'geboortedatum_achternaam'" class="flex">
-					<NcDateTimePicker v-model="searchQuery[0]" :disabled="loading" class="date-picker" />
-
-					<NcTextField :disabled="loading"
-						label="achternaam"
-						maxlength="255"
-						class="searchField"
-						:value.sync="searchQuery[1]" />
-				</div>
-				<div v-else-if="klantenSearchType === 'postcode_huisnummer'" class="flex">
-					<NcTextField :disabled="loading"
-						maxlength="255"
-						class="searchField"
-						:value.sync="searchQuery[0]" />
-
-					<NcTextField :disabled="loading"
-						maxlength="255"
-						class="searchField"
-						:value.sync="searchQuery[1]" />
-				</div>
-				<div v-else>
-					<NcTextField :disabled="loading"
-						maxlength="255"
-						class="searchField"
-						:value.sync="searchQuery[0]" />
-				</div>
-			</div>
-
-			<NcButton type="primary"
-				:disabled="loading
-					|| !searchQuery[0]
-					|| klantenSearchType === 'geboortedatum_achternaam' && !searchQuery[1]
-					|| klantenSearchType === 'postcode_huisnummer' && !searchQuery[1]"
-				class="searchButton"
-				@click="search">
-				<template #icon>
-					<Search :size="20" />
-				</template>
-				Zoeken
-			</NcButton>
-		</div>
-
-		<div class="searchResultsContainer">
-			<div v-if="klanten?.length && !loading">
-				<NcListItem v-for="(klant, i) in klanten"
-					:key="`${klant}${i}`"
-					:name="`${getSex(klant)} ${getName(klant)} ${getSubname(klant)}`"
-					:active="selectedKlant === klant?.id"
-					:force-display-actions="true"
-					:details="_.upperFirst(klant.type)"
-					@click="setActive(klant.id)">
-					<template #icon>
-						<OfficeBuildingOutline v-if="klant.type === 'organisatie'"
-							:class="selectedKlant === klant.id && 'selectedZaakIcon'"
-							disable-menu
-							:size="44" />
-						<AccountOutline v-if="klant.type === 'persoon'"
-							:class="selectedKlant === klant.id && 'selectedZaakIcon'"
-							disable-menu
-							:size="44" />
-					</template>
-					<template #subname>
-						{{ getSummary(klant) }}
-					</template>
-				</NcListItem>
-			</div>
-
-			<div v-if="!klanten?.length && !loading">
-				Geen {{ startingType === 'persoon' ? 'personen' : 'organisaties' }} gevonden.
-			</div>
-
-			<NcLoadingIcon v-if="loading"
-				class="loadingIcon"
-				:size="64"
-				appearance="dark"
-				name="Aan het zoeken" />
-		</div>
-
-		<template #actions>
-			<NcButton type="secondary" @click="closeModal()">
-				<template #icon>
-					<Cancel :size="20" />
-				</template>
-				Annuleer
-			</NcButton>
-			<NcButton type="primary" :disabled="!selectedKlant" @click="addKlant()">
-				<template #icon>
-					<Plus :size="20" />
-				</template>
-				Koppelen
-			</NcButton>
-		</template>
-	</NcDialog>
-</template>
-
-<script>
-// Components
-import { NcButton, NcTextField, NcDialog, NcListItem, NcLoadingIcon, NcCheckboxRadioSwitch, NcDateTimePicker } from '@nextcloud/vue'
-import { getTheme } from '../../services/getTheme.js'
-import _ from 'lodash'
-
-// Icons
-import OfficeBuildingOutline from 'vue-material-design-icons/OfficeBuildingOutline.vue'
-import AccountOutline from 'vue-material-design-icons/AccountOutline.vue'
-import Plus from 'vue-material-design-icons/Plus.vue'
-import Search from 'vue-material-design-icons/Magnify.vue'
-import Cancel from 'vue-material-design-icons/Cancel.vue'
-import getValidISOstring from '../../services/getValidISOstring.js'
-export default {
-	name: 'SearchKlantModal',
-	components: {
-		NcDialog,
-		NcButton,
-		NcListItem,
-		OfficeBuildingOutline,
-		AccountOutline,
-		Search,
-		NcCheckboxRadioSwitch,
-		NcDateTimePicker,
-		NcLoadingIcon,
-	},
-	props: {
-		startingType: {
-			type: String,
-			required: false,
-			default: 'all',
-		},
-	},
-	data() {
-		return {
-			succes: false,
-			loading: false,
-			error: false,
-			hasUpdated: false,
-			klanten: [],
-			searchQuery: ['', ''], // an array of 2 items to act as the search query
-			selectedKlant: null,
-			klantenSearchType: 'emailadres',
-		}
-	},
-	computed: {
-		searchLabel() {
-			const baseLabel = 'Zoek naar een '
-			const typeLabels = {
-				persoon: {
-					default: 'persoon',
-					geboortedatum_achternaam: ' met geboortedatum en achternaam',
-					bsn: ' met BSN',
-				},
-				organisatie: {
-					default: 'organisatie',
-					bedrijfsnaam: ' met bedrijfsnaam',
-					kvkNummer: ' met KVK nummer',
-				},
-			}
-			const commonLabels = {
-				postcode_huisnummer: ' met postcode en huisnummer',
-				emailadres: ' met emailadres',
-				telefoonnummer: ' met telefoonnummer',
-			}
-
-			let label = baseLabel + (typeLabels[this.startingType]?.default || '')
-			label += typeLabels[this.startingType]?.[this.klantenSearchType] || ''
-			label += commonLabels[this.klantenSearchType] || ''
-
-			return label
-		},
-	},
 	watch: {
 		klantenSearchType(newVal) {
 			if (newVal === 'geboortedatum_achternaam') {
@@ -671,9 +293,8 @@
 			this.$emit('close-modal')
 
 		},
-		addKlant() {
-			// eslint-disable-next-line no-console
-			console.log('added')
+		selectKlant() {
+			console.info('klant selected', this.selectedKlant?.id)
 			this.$emit('selected-klant', this.selectedKlant)
 			this.closeModalFromButton()
 		},
@@ -702,7 +323,7 @@
 
 			const searchParams = new URLSearchParams({
 				...(this.searchQuery && queryParams),
-				...(this.startingType && { type: this.startingType }),
+				...(this.startingType !== 'all' && { type: this.startingType }),
 			}).toString()
 
 			klantStore.searchKlanten(searchParams)
@@ -759,7 +380,7 @@
 			return ''
 		},
 		setActive(klant) {
-			if (this.selectedKlant === klant) {
+			if (this.selectedKlant?.id === (klant?.id || Symbol('default id'))) {
 				this.selectedKlant = null
 			} else { this.selectedKlant = klant }
 		},
@@ -813,5 +434,4 @@
 .date-picker {
 	margin-block-start: 3px;
 }
-</style>
->>>>>>> fc9189cf
+</style>