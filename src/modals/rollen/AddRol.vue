<script setup>
import { navigationStore } from '../../store/store.js'
</script>

<template>
	<NcModal v-if="navigationStore.modal === 'addRol'" ref="modalRef" @close="navigationStore.setModal(false)">
		<div class="modal__content">
			<h2>Rol aanmaken</h2>
			<NcNoteCard v-if="succes" type="success">
				<p>Bijlage succesvol toegevoegd</p>
			</NcNoteCard>
			<NcNoteCard v-if="error" type="error">
				<p>{{ error }}</p>
			</NcNoteCard>
			<div v-if="!succes" class="form-group">
				<NcTextField
					:disabled="loading"
					:value.sync="omschrijving"
					label="Omschrijving"
					required="true" />
			</div>
			<div v-if="succesMessage" class="success">
				Rol succesvol aangemaakt
			</div>

			<NcButton
				v-if="!succes"
				:disabled="!store.attachmentItem.title || loading"
				type="primary"
				@click="addAttachment()">
				<template #icon>
					<NcLoadingIcon v-if="loading" :size="20" />
					<Plus v-if="!loading" :size="20" />
				</template>
				Toevoegen
			</NcButton>
		</div>
	</NcModal>
</template>

<script>
import { NcButton, NcLoadingIcon, NcModal, NcTextField } from '@nextcloud/vue'
import Plus from 'vue-material-design-icons/Plus.vue'

export default {
	name: 'AddRol',
	components: {
		NcModal,
		NcTextField,
		NcButton,
		NcLoadingIcon,
		// Icons
		Plus,
	},
	data() {
		return {
			succes: false,
			loading: false,
			error: false,
		}
	},
	methods: {
<<<<<<< HEAD
=======
		closeModal() {
			navigationStore.modal = false
		},
>>>>>>> f563834c
		addRol() {
			this.$emit('rol', this.onderwerp)
			fetch(
				'/index.php/apps/zaakafhandelapp/rollen/api',
				{
					method: 'POST',
					headers: {
						'Content-Type': 'application/json',
					},
					body: JSON.stringify({
						omschrijving: this.omschrijving,
					}),
				},
			)
				.then((response) => {
					this.succesMessage = true
					// Get the modal to self close
					const self = this
					setTimeout(function() {
						self.succes = false
						store.setModal(false)
					}, 2000)
				})
				.catch((err) => {
					console.error(err)
				})
		},
	},
}
</script>

<style>
.modal__content {
    margin: var(--zaa-margin-50);
    text-align: center;
}

.rolDetailsContainer {
    margin-block-start: var(--zaa-margin-20);
    margin-inline-start: var(--zaa-margin-20);
    margin-inline-end: var(--zaa-margin-20);
}

.success {
    color: green;
}
</style>
<|MERGE_RESOLUTION|>--- conflicted
+++ resolved
@@ -1,115 +1,112 @@
-<script setup>
-import { navigationStore } from '../../store/store.js'
-</script>
-
-<template>
-	<NcModal v-if="navigationStore.modal === 'addRol'" ref="modalRef" @close="navigationStore.setModal(false)">
-		<div class="modal__content">
-			<h2>Rol aanmaken</h2>
-			<NcNoteCard v-if="succes" type="success">
-				<p>Bijlage succesvol toegevoegd</p>
-			</NcNoteCard>
-			<NcNoteCard v-if="error" type="error">
-				<p>{{ error }}</p>
-			</NcNoteCard>
-			<div v-if="!succes" class="form-group">
-				<NcTextField
-					:disabled="loading"
-					:value.sync="omschrijving"
-					label="Omschrijving"
-					required="true" />
-			</div>
-			<div v-if="succesMessage" class="success">
-				Rol succesvol aangemaakt
-			</div>
-
-			<NcButton
-				v-if="!succes"
-				:disabled="!store.attachmentItem.title || loading"
-				type="primary"
-				@click="addAttachment()">
-				<template #icon>
-					<NcLoadingIcon v-if="loading" :size="20" />
-					<Plus v-if="!loading" :size="20" />
-				</template>
-				Toevoegen
-			</NcButton>
-		</div>
-	</NcModal>
-</template>
-
-<script>
-import { NcButton, NcLoadingIcon, NcModal, NcTextField } from '@nextcloud/vue'
-import Plus from 'vue-material-design-icons/Plus.vue'
-
-export default {
-	name: 'AddRol',
-	components: {
-		NcModal,
-		NcTextField,
-		NcButton,
-		NcLoadingIcon,
-		// Icons
-		Plus,
-	},
-	data() {
-		return {
-			succes: false,
-			loading: false,
-			error: false,
-		}
-	},
-	methods: {
-<<<<<<< HEAD
-=======
-		closeModal() {
-			navigationStore.modal = false
-		},
->>>>>>> f563834c
-		addRol() {
-			this.$emit('rol', this.onderwerp)
-			fetch(
-				'/index.php/apps/zaakafhandelapp/rollen/api',
-				{
-					method: 'POST',
-					headers: {
-						'Content-Type': 'application/json',
-					},
-					body: JSON.stringify({
-						omschrijving: this.omschrijving,
-					}),
-				},
-			)
-				.then((response) => {
-					this.succesMessage = true
-					// Get the modal to self close
-					const self = this
-					setTimeout(function() {
-						self.succes = false
-						store.setModal(false)
-					}, 2000)
-				})
-				.catch((err) => {
-					console.error(err)
-				})
-		},
-	},
-}
-</script>
-
-<style>
-.modal__content {
-    margin: var(--zaa-margin-50);
-    text-align: center;
-}
-
-.rolDetailsContainer {
-    margin-block-start: var(--zaa-margin-20);
-    margin-inline-start: var(--zaa-margin-20);
-    margin-inline-end: var(--zaa-margin-20);
-}
-
-.success {
-    color: green;
-}
-</style>
+<script setup>
+import { navigationStore } from '../../store/store.js'
+</script>
+
+<template>
+	<NcModal v-if="navigationStore.modal === 'addRol'" ref="modalRef" @close="navigationStore.setModal(false)">
+		<div class="modal__content">
+			<h2>Rol aanmaken</h2>
+			<NcNoteCard v-if="succes" type="success">
+				<p>Bijlage succesvol toegevoegd</p>
+			</NcNoteCard>
+			<NcNoteCard v-if="error" type="error">
+				<p>{{ error }}</p>
+			</NcNoteCard>
+			<div v-if="!succes" class="form-group">
+				<NcTextField
+					:disabled="loading"
+					:value.sync="omschrijving"
+					label="Omschrijving"
+					required="true" />
+			</div>
+			<div v-if="succesMessage" class="success">
+				Rol succesvol aangemaakt
+			</div>
+
+			<NcButton
+				v-if="!succes"
+				:disabled="!store.attachmentItem.title || loading"
+				type="primary"
+				@click="addAttachment()">
+				<template #icon>
+					<NcLoadingIcon v-if="loading" :size="20" />
+					<Plus v-if="!loading" :size="20" />
+				</template>
+				Toevoegen
+			</NcButton>
+		</div>
+	</NcModal>
+</template>
+
+<script>
+import { NcButton, NcLoadingIcon, NcModal, NcTextField } from '@nextcloud/vue'
+import Plus from 'vue-material-design-icons/Plus.vue'
+
+export default {
+	name: 'AddRol',
+	components: {
+		NcModal,
+		NcTextField,
+		NcButton,
+		NcLoadingIcon,
+		// Icons
+		Plus,
+	},
+	data() {
+		return {
+			succes: false,
+			loading: false,
+			error: false,
+		}
+	},
+	methods: {
+		closeModal() {
+			navigationStore.modal = false
+		},
+		addRol() {
+			this.$emit('rol', this.onderwerp)
+			fetch(
+				'/index.php/apps/zaakafhandelapp/rollen/api',
+				{
+					method: 'POST',
+					headers: {
+						'Content-Type': 'application/json',
+					},
+					body: JSON.stringify({
+						omschrijving: this.omschrijving,
+					}),
+				},
+			)
+				.then((response) => {
+					this.succesMessage = true
+					// Get the modal to self close
+					const self = this
+					setTimeout(function() {
+						self.succes = false
+						store.setModal(false)
+					}, 2000)
+				})
+				.catch((err) => {
+					console.error(err)
+				})
+		},
+	},
+}
+</script>
+
+<style>
+.modal__content {
+    margin: var(--zaa-margin-50);
+    text-align: center;
+}
+
+.rolDetailsContainer {
+    margin-block-start: var(--zaa-margin-20);
+    margin-inline-start: var(--zaa-margin-20);
+    margin-inline-end: var(--zaa-margin-20);
+}
+
+.success {
+    color: green;
+}
+</style>