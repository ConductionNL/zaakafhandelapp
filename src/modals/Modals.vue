<script setup>
import { navigationStore } from '../store/store.js'
</script>

<template>
	<!-- Placeholder -->
	<div>
		<ZaakForm v-if="navigationStore.modal === 'zaakForm'" />
		<EditZaakType />
		<EditKlant />
		<ViewKlantAuditTrail v-if="navigationStore.modal === 'viewKlantAuditTrail'" />
		<EditBericht />
		<ViewBerichtAuditTrail v-if="navigationStore.modal === 'viewBerichtAuditTrail'" />
		<EditTaak />
		<ViewTaakAuditTrail v-if="navigationStore.modal === 'viewTaakAuditTrail'" />
		<EditRol />
<<<<<<< HEAD
=======
		<EditZaak />
		<ViewZaakAuditTrail v-if="navigationStore.modal === 'viewZaakAuditTrail'" />
>>>>>>> 89ff961a
	</div>
</template>

<script>
import ZaakForm from './zaken/ZaakForm.vue'
import EditZaakType from './zaakTypen/EditZaakType.vue'
import EditKlant from './klanten/EditKlant.vue'
import ViewKlantAuditTrail from './klanten/ViewKlantAuditTrail.vue'
import EditBericht from './berichten/EditBericht.vue'
import ViewBerichtAuditTrail from './berichten/ViewBerichtAuditTrail.vue'
import EditTaak from './taken/EditTaak.vue'
import ViewTaakAuditTrail from './taken/ViewTaakAuditTrail.vue'
import EditRol from './rollen/EditRol.vue'
<<<<<<< HEAD
=======
import EditZaak from './zaken/EditZaak.vue'
import ViewZaakAuditTrail from './zaken/ViewZaakAuditTrail.vue'
>>>>>>> 89ff961a

export default {
	name: 'Modals',
	components: {
		ZaakForm,
		EditZaakType,
		EditKlant,
		ViewKlantAuditTrail,
		EditBericht,
		ViewBerichtAuditTrail,
		EditTaak,
		ViewTaakAuditTrail,
		EditRol,
<<<<<<< HEAD
=======
		EditZaak,
		ViewZaakAuditTrail,
>>>>>>> 89ff961a
	},
}
</script>
<|MERGE_RESOLUTION|>--- conflicted
+++ resolved
@@ -1,60 +1,48 @@
-<script setup>
-import { navigationStore } from '../store/store.js'
-</script>
-
-<template>
-	<!-- Placeholder -->
-	<div>
-		<ZaakForm v-if="navigationStore.modal === 'zaakForm'" />
-		<EditZaakType />
-		<EditKlant />
-		<ViewKlantAuditTrail v-if="navigationStore.modal === 'viewKlantAuditTrail'" />
-		<EditBericht />
-		<ViewBerichtAuditTrail v-if="navigationStore.modal === 'viewBerichtAuditTrail'" />
-		<EditTaak />
-		<ViewTaakAuditTrail v-if="navigationStore.modal === 'viewTaakAuditTrail'" />
-		<EditRol />
-<<<<<<< HEAD
-=======
-		<EditZaak />
-		<ViewZaakAuditTrail v-if="navigationStore.modal === 'viewZaakAuditTrail'" />
->>>>>>> 89ff961a
-	</div>
-</template>
-
-<script>
-import ZaakForm from './zaken/ZaakForm.vue'
-import EditZaakType from './zaakTypen/EditZaakType.vue'
-import EditKlant from './klanten/EditKlant.vue'
-import ViewKlantAuditTrail from './klanten/ViewKlantAuditTrail.vue'
-import EditBericht from './berichten/EditBericht.vue'
-import ViewBerichtAuditTrail from './berichten/ViewBerichtAuditTrail.vue'
-import EditTaak from './taken/EditTaak.vue'
-import ViewTaakAuditTrail from './taken/ViewTaakAuditTrail.vue'
-import EditRol from './rollen/EditRol.vue'
-<<<<<<< HEAD
-=======
-import EditZaak from './zaken/EditZaak.vue'
-import ViewZaakAuditTrail from './zaken/ViewZaakAuditTrail.vue'
->>>>>>> 89ff961a
-
-export default {
-	name: 'Modals',
-	components: {
-		ZaakForm,
-		EditZaakType,
-		EditKlant,
-		ViewKlantAuditTrail,
-		EditBericht,
-		ViewBerichtAuditTrail,
-		EditTaak,
-		ViewTaakAuditTrail,
-		EditRol,
-<<<<<<< HEAD
-=======
-		EditZaak,
-		ViewZaakAuditTrail,
->>>>>>> 89ff961a
-	},
-}
-</script>
+<script setup>
+import { navigationStore } from '../store/store.js'
+</script>
+
+<template>
+	<!-- Placeholder -->
+	<div>
+		<ZaakForm v-if="navigationStore.modal === 'zaakForm'" />
+		<EditZaakType />
+		<EditKlant />
+		<ViewKlantAuditTrail v-if="navigationStore.modal === 'viewKlantAuditTrail'" />
+		<EditBericht />
+		<ViewBerichtAuditTrail v-if="navigationStore.modal === 'viewBerichtAuditTrail'" />
+		<EditTaak />
+		<ViewTaakAuditTrail v-if="navigationStore.modal === 'viewTaakAuditTrail'" />
+		<EditRol />
+		<ViewZaakAuditTrail v-if="navigationStore.modal === 'viewZaakAuditTrail'" />
+	</div>
+</template>
+
+<script>
+import ZaakForm from './zaken/ZaakForm.vue'
+import EditZaakType from './zaakTypen/EditZaakType.vue'
+import EditKlant from './klanten/EditKlant.vue'
+import ViewKlantAuditTrail from './klanten/ViewKlantAuditTrail.vue'
+import EditBericht from './berichten/EditBericht.vue'
+import ViewBerichtAuditTrail from './berichten/ViewBerichtAuditTrail.vue'
+import EditTaak from './taken/EditTaak.vue'
+import ViewTaakAuditTrail from './taken/ViewTaakAuditTrail.vue'
+import EditRol from './rollen/EditRol.vue'
+import ViewZaakAuditTrail from './zaken/ViewZaakAuditTrail.vue'
+
+export default {
+	name: 'Modals',
+	components: {
+		ZaakForm,
+		EditZaakType,
+		EditKlant,
+		ViewKlantAuditTrail,
+		EditBericht,
+		ViewBerichtAuditTrail,
+		EditTaak,
+		ViewTaakAuditTrail,
+		EditRol,
+		ViewZaakAuditTrail,
+	},
+}
+</script>