--- conflicted
+++ resolved
@@ -1,41 +1,32 @@
-<template>
-	<!-- Placeholder -->
-	<div>
-		<AddZaak />
-		<EditZaak />
-<<<<<<< HEAD
-		<AddBericht />
-		<EditBericht />
-=======
-		<AddTaak />
-		<EditTaak />
->>>>>>> 1dcacf5e
-	</div>
-</template>
-
-<script>
-import AddZaak from './zaken/AddZaak.vue'
-import EditZaak from './zaken/EditZaak.vue'
-<<<<<<< HEAD
-import AddBericht from './zaken/berichten/AddBericht.vue'
-import EditBericht from './zaken/berichten/EditBericht.vue'
-=======
-import AddTaak from './taken/AddTaak.vue'
-import EditTaak from './taken/EditTaak.vue'
->>>>>>> 1dcacf5e
-
-export default {
-	name: 'Modals',
-	components: {
-		AddZaak,
-		EditZaak,
-<<<<<<< HEAD
-		AddBericht,
-		EditBericht,
-=======
-		AddTaak,
-		EditTaak,
->>>>>>> 1dcacf5e
-	},
-}
-</script>
+<template>
+	<!-- Placeholder -->
+	<div>
+		<AddZaak />
+		<EditZaak />
+		<AddBericht />
+		<EditBericht />
+		<AddTaak />
+		<EditTaak />
+	</div>
+</template>
+
+<script>
+import AddZaak from './zaken/AddZaak.vue'
+import EditZaak from './zaken/EditZaak.vue'
+import AddBericht from './zaken/berichten/AddBericht.vue'
+import EditBericht from './zaken/berichten/EditBericht.vue'
+import AddTaak from './taken/AddTaak.vue'
+import EditTaak from './taken/EditTaak.vue'
+
+export default {
+	name: 'Modals',
+	components: {
+		AddZaak,
+		EditZaak,
+		AddBericht,
+		EditBericht,
+		AddTaak,
+		EditTaak,
+	},
+}
+</script>