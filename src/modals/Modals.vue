--- conflicted
+++ resolved
@@ -1,66 +1,54 @@
-<script setup>
-import { navigationStore } from '../store/store.js'
-</script>
-
-<template>
-	<!-- Placeholder -->
-	<div>
-<<<<<<< HEAD
-		<AddZaak />
-		<EditZaak />
-		<AddZaakType />
-		<EditZaakType />
-=======
-		<ZaakForm v-if="navigationStore.modal === 'zaakForm'" />
->>>>>>> f563834c
-		<AddKlant />
-		<EditKlant />
-		<AddBericht />
-		<EditBericht />
-		<AddTaak />
-		<EditTaak />
-		<AddRol />
-		<EditRol />
-	</div>
-</template>
-
-<script>
-<<<<<<< HEAD
-import AddZaak from './zaken/AddZaak.vue'
-import EditZaak from './zaken/EditZaak.vue'
-import AddZaakType from './zaakTypen/AddZaakType.vue'
-import EditZaakType from './zaakTypen/EditZaakType.vue'
-=======
-import ZaakForm from './zaken/ZaakForm.vue'
->>>>>>> f563834c
-import AddKlant from './klanten/AddKlant.vue'
-import EditKlant from './klanten/EditKlant.vue'
-import AddBericht from './berichten/AddBericht.vue'
-import EditBericht from './berichten/EditBericht.vue'
-import AddTaak from './taken/AddTaak.vue'
-import EditTaak from './taken/EditTaak.vue'
-import AddRol from './rollen/AddRol.vue'
-import EditRol from './rollen/EditRol.vue'
-
-export default {
-	name: 'Modals',
-	components: {
-<<<<<<< HEAD
-		AddZaak,
-		EditZaak,
-		AddZaakType,
-		EditZaakType,
-=======
-		ZaakForm,
->>>>>>> f563834c
-		AddKlant,
-		EditKlant,
-		AddBericht,
-		EditBericht,
-		AddTaak,
-		EditTaak,
-		AddRol,
-		EditRol,
-	},
-}
-</script>
+<script setup>
+import { navigationStore } from '../store/store.js'
+</script>
+
+<template>
+	<!-- Placeholder -->
+	<div>
+		<AddZaak />
+		<EditZaak />
+		<AddZaakType />
+		<EditZaakType />
+		<AddKlant />
+		<EditKlant />
+		<AddBericht />
+		<EditBericht />
+		<AddTaak />
+		<EditTaak />
+		<AddRol />
+		<EditRol />
+	</div>
+</template>
+
+<script>
+import AddZaak from './zaken/AddZaak.vue'
+import EditZaak from './zaken/EditZaak.vue'
+import AddZaakType from './zaakTypen/AddZaakType.vue'
+import EditZaakType from './zaakTypen/EditZaakType.vue'
+import AddKlant from './klanten/AddKlant.vue'
+import EditKlant from './klanten/EditKlant.vue'
+import AddBericht from './berichten/AddBericht.vue'
+import EditBericht from './berichten/EditBericht.vue'
+import AddTaak from './taken/AddTaak.vue'
+import EditTaak from './taken/EditTaak.vue'
+import AddRol from './rollen/AddRol.vue'
+import EditRol from './rollen/EditRol.vue'
+
+export default {
+	name: 'Modals',
+	components: {
+		AddZaak,
+		EditZaak,
+		AddZaakType,
+		EditZaakType,
+		AddKlant,
+		EditKlant,
+		AddBericht,
+		EditBericht,
+		AddTaak,
+		EditTaak,
+		AddRol,
+		EditRol,
+	},
+}
+</script>