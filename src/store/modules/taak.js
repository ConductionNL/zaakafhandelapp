<<<<<<< HEAD
/* eslint-disable no-console */
import { defineStore } from 'pinia'
import { Taak } from '../../entities/index.js'

const apiEndpoint = '/index.php/apps/zaakafhandelapp/api/taken'

export const useTaakStore = defineStore('taken', {
	state: () => ({
		taakItem: false,
		takenList: [],
	}),
	actions: {
		setTaakItem(taakItem) {
			this.taakItem = taakItem && new Taak(taakItem)
			console.log('Active taak item set to ' + taakItem)
		},
		setTakenList(takenList) {
			this.takenList = takenList.map(
			    (taakItem) => new Taak(taakItem),
			)
			console.log('Taken list set to ' + takenList.length + ' items')
		},
		/* istanbul ignore next */ // ignore this for Jest until moved into a service
		async refreshTakenList(search = null) {
			let endpoint = apiEndpoint

			if (search !== null && search !== '') {
				endpoint = endpoint + '?_search=' + search
			}

			const response = await fetch(endpoint, {
				method: 'GET',
			})

			if (!response.ok) {
				console.log(response)
				throw new Error(`HTTP error! status: ${response.status}`)
			}

			const data = (await response.json()).results
			const entities = data.map((taakItem) => new Taak(taakItem))

			this.setTakenList(data)

			return { response, data, entities }
		},
		// Function to get a single taak
		async getTaak(id) {
			const endpoint = `${apiEndpoint}/${id}`

			const response = await fetch(endpoint, {
				method: 'GET',
			})

			if (!response.ok) {
				console.log(response)
				throw new Error(`HTTP error! status: ${response.status}`)
			}

			const data = await response.json()
			const entity = new Taak(data)

			this.setTaakItem(data)

			return { response, data, entity }
		},
		// Delete a taak
		async deleteTaak(taakItem) {
			if (!taakItem.id) {
				throw new Error('No taak item to delete')
			}

			const endpoint = `${apiEndpoint}/${taakItem.id}`

			const response = await fetch(endpoint, {
				method: 'DELETE',
			})

			if (!response.ok) {
				console.log(response)
				throw new Error(`HTTP error! status: ${response.status}`)
			}

			this.refreshTakenList()

			return { response }
		},
		// Create or save a taak from store
		async saveTaak(taakItem) {
			if (!taakItem) {
				throw new Error('No taak item to save')
			}

			const isNewTaak = !taakItem.id
			const endpoint = isNewTaak
				? `${apiEndpoint}`
				: `${apiEndpoint}/${taakItem.id}`
			const method = isNewTaak ? 'POST' : 'PUT'

			const response = await fetch(
				endpoint,
				{
					method,
					headers: {
						'Content-Type': 'application/json',
					},
					body: JSON.stringify(taakItem),
				},
			)

			if (!response.ok) {
				console.log(response)
				throw new Error(`HTTP error! status: ${response.status}`)
			}

			const data = await response.json()
			const entity = new Taak(data)

			this.setTaakItem(data)
			this.refreshTakenList()

			return { response, data, entity }
		},
	},
})
=======
/* eslint-disable no-console */
import { defineStore } from 'pinia'
import { Taak } from '../../entities/index.js'

const apiEndpoint = '/index.php/apps/zaakafhandelapp/api/taken'

export const useTaakStore = defineStore('taken', {
	state: () => ({
		taakItem: false,
		takenList: [],
		taakZaakId: null,
	}),
	actions: {
		setTaakItem(taakItem) {
			this.taakItem = taakItem && new Taak(taakItem)
			console.log('Active taak item set to ' + taakItem)
		},
		setTakenList(takenList) {
			this.takenList = takenList.map(
				(taakItem) => new Taak(taakItem),
			)
			console.log('Taken list set to ' + takenList.length + ' items')
		},
		setTaakZaakId(taakZaakId) {
			this.taakZaakId = taakZaakId
			console.log('Active taak Zaak Id set to ' + taakZaakId)
		},
		/* istanbul ignore next */ // ignore this for Jest until moved into a service
		async refreshTakenList(search = null) {
			let endpoint = apiEndpoint

			if (search !== null && search !== '') {
				endpoint = endpoint + '?_search=' + search
			}

			const response = await fetch(endpoint, {
				method: 'GET',
			})

			if (!response.ok) {
				console.log(response)
				throw new Error(`HTTP error! status: ${response.status}`)
			}

			const data = (await response.json()).results
			const entities = data.map((taakItem) => new Taak(taakItem))

			this.setTakenList(data)

			return { response, data, entities }
		},
		// Function to get a single taak
		async getTaak(id) {
			const endpoint = `${apiEndpoint}/${id}`

			const response = await fetch(endpoint, {
				method: 'GET',
			})

			if (!response.ok) {
				console.log(response)
				throw new Error(`HTTP error! status: ${response.status}`)
			}

			const data = await response.json()
			const entity = new Taak(data)

			this.setTaakItem(data)

			return { response, data, entity }
		},
		// Delete a taak
		async deleteTaak(taakItem) {
			if (!taakItem.id) {
				throw new Error('No taak item to delete')
			}

			const endpoint = `${apiEndpoint}/${taakItem.id}`

			const response = await fetch(endpoint, {
				method: 'DELETE',
			})

			if (!response.ok) {
				console.log(response)
				throw new Error(`HTTP error! status: ${response.status}`)
			}

			this.refreshTakenList()

			return { response }
		},
		// Create or save a taak from store
		async saveTaak(taakItem) {
			if (!taakItem) {
				throw new Error('No taak item to save')
			}

			const isNewTaak = !taakItem.id
			const endpoint = isNewTaak
				? `${apiEndpoint}`
				: `${apiEndpoint}/${taakItem.id}`
			const method = isNewTaak ? 'POST' : 'PUT'

			const response = await fetch(
				endpoint,
				{
					method,
					headers: {
						'Content-Type': 'application/json',
					},
					body: JSON.stringify(taakItem),
				},
			)

			if (!response.ok) {
				console.log(response)
				throw new Error(`HTTP error! status: ${response.status}`)
			}

			const data = await response.json()
			const entity = new Taak(data)

			this.setTaakItem(data)
			this.refreshTakenList()

			return { response, data, entity }
		},
	},
})
>>>>>>> 809f4ecc
<|MERGE_RESOLUTION|>--- conflicted
+++ resolved
@@ -1,258 +1,130 @@
-<<<<<<< HEAD
-/* eslint-disable no-console */
-import { defineStore } from 'pinia'
-import { Taak } from '../../entities/index.js'
-
-const apiEndpoint = '/index.php/apps/zaakafhandelapp/api/taken'
-
-export const useTaakStore = defineStore('taken', {
-	state: () => ({
-		taakItem: false,
-		takenList: [],
-	}),
-	actions: {
-		setTaakItem(taakItem) {
-			this.taakItem = taakItem && new Taak(taakItem)
-			console.log('Active taak item set to ' + taakItem)
-		},
-		setTakenList(takenList) {
-			this.takenList = takenList.map(
-			    (taakItem) => new Taak(taakItem),
-			)
-			console.log('Taken list set to ' + takenList.length + ' items')
-		},
-		/* istanbul ignore next */ // ignore this for Jest until moved into a service
-		async refreshTakenList(search = null) {
-			let endpoint = apiEndpoint
-
-			if (search !== null && search !== '') {
-				endpoint = endpoint + '?_search=' + search
-			}
-
-			const response = await fetch(endpoint, {
-				method: 'GET',
-			})
-
-			if (!response.ok) {
-				console.log(response)
-				throw new Error(`HTTP error! status: ${response.status}`)
-			}
-
-			const data = (await response.json()).results
-			const entities = data.map((taakItem) => new Taak(taakItem))
-
-			this.setTakenList(data)
-
-			return { response, data, entities }
-		},
-		// Function to get a single taak
-		async getTaak(id) {
-			const endpoint = `${apiEndpoint}/${id}`
-
-			const response = await fetch(endpoint, {
-				method: 'GET',
-			})
-
-			if (!response.ok) {
-				console.log(response)
-				throw new Error(`HTTP error! status: ${response.status}`)
-			}
-
-			const data = await response.json()
-			const entity = new Taak(data)
-
-			this.setTaakItem(data)
-
-			return { response, data, entity }
-		},
-		// Delete a taak
-		async deleteTaak(taakItem) {
-			if (!taakItem.id) {
-				throw new Error('No taak item to delete')
-			}
-
-			const endpoint = `${apiEndpoint}/${taakItem.id}`
-
-			const response = await fetch(endpoint, {
-				method: 'DELETE',
-			})
-
-			if (!response.ok) {
-				console.log(response)
-				throw new Error(`HTTP error! status: ${response.status}`)
-			}
-
-			this.refreshTakenList()
-
-			return { response }
-		},
-		// Create or save a taak from store
-		async saveTaak(taakItem) {
-			if (!taakItem) {
-				throw new Error('No taak item to save')
-			}
-
-			const isNewTaak = !taakItem.id
-			const endpoint = isNewTaak
-				? `${apiEndpoint}`
-				: `${apiEndpoint}/${taakItem.id}`
-			const method = isNewTaak ? 'POST' : 'PUT'
-
-			const response = await fetch(
-				endpoint,
-				{
-					method,
-					headers: {
-						'Content-Type': 'application/json',
-					},
-					body: JSON.stringify(taakItem),
-				},
-			)
-
-			if (!response.ok) {
-				console.log(response)
-				throw new Error(`HTTP error! status: ${response.status}`)
-			}
-
-			const data = await response.json()
-			const entity = new Taak(data)
-
-			this.setTaakItem(data)
-			this.refreshTakenList()
-
-			return { response, data, entity }
-		},
-	},
-})
-=======
-/* eslint-disable no-console */
-import { defineStore } from 'pinia'
-import { Taak } from '../../entities/index.js'
-
-const apiEndpoint = '/index.php/apps/zaakafhandelapp/api/taken'
-
-export const useTaakStore = defineStore('taken', {
-	state: () => ({
-		taakItem: false,
-		takenList: [],
-		taakZaakId: null,
-	}),
-	actions: {
-		setTaakItem(taakItem) {
-			this.taakItem = taakItem && new Taak(taakItem)
-			console.log('Active taak item set to ' + taakItem)
-		},
-		setTakenList(takenList) {
-			this.takenList = takenList.map(
-				(taakItem) => new Taak(taakItem),
-			)
-			console.log('Taken list set to ' + takenList.length + ' items')
-		},
-		setTaakZaakId(taakZaakId) {
-			this.taakZaakId = taakZaakId
-			console.log('Active taak Zaak Id set to ' + taakZaakId)
-		},
-		/* istanbul ignore next */ // ignore this for Jest until moved into a service
-		async refreshTakenList(search = null) {
-			let endpoint = apiEndpoint
-
-			if (search !== null && search !== '') {
-				endpoint = endpoint + '?_search=' + search
-			}
-
-			const response = await fetch(endpoint, {
-				method: 'GET',
-			})
-
-			if (!response.ok) {
-				console.log(response)
-				throw new Error(`HTTP error! status: ${response.status}`)
-			}
-
-			const data = (await response.json()).results
-			const entities = data.map((taakItem) => new Taak(taakItem))
-
-			this.setTakenList(data)
-
-			return { response, data, entities }
-		},
-		// Function to get a single taak
-		async getTaak(id) {
-			const endpoint = `${apiEndpoint}/${id}`
-
-			const response = await fetch(endpoint, {
-				method: 'GET',
-			})
-
-			if (!response.ok) {
-				console.log(response)
-				throw new Error(`HTTP error! status: ${response.status}`)
-			}
-
-			const data = await response.json()
-			const entity = new Taak(data)
-
-			this.setTaakItem(data)
-
-			return { response, data, entity }
-		},
-		// Delete a taak
-		async deleteTaak(taakItem) {
-			if (!taakItem.id) {
-				throw new Error('No taak item to delete')
-			}
-
-			const endpoint = `${apiEndpoint}/${taakItem.id}`
-
-			const response = await fetch(endpoint, {
-				method: 'DELETE',
-			})
-
-			if (!response.ok) {
-				console.log(response)
-				throw new Error(`HTTP error! status: ${response.status}`)
-			}
-
-			this.refreshTakenList()
-
-			return { response }
-		},
-		// Create or save a taak from store
-		async saveTaak(taakItem) {
-			if (!taakItem) {
-				throw new Error('No taak item to save')
-			}
-
-			const isNewTaak = !taakItem.id
-			const endpoint = isNewTaak
-				? `${apiEndpoint}`
-				: `${apiEndpoint}/${taakItem.id}`
-			const method = isNewTaak ? 'POST' : 'PUT'
-
-			const response = await fetch(
-				endpoint,
-				{
-					method,
-					headers: {
-						'Content-Type': 'application/json',
-					},
-					body: JSON.stringify(taakItem),
-				},
-			)
-
-			if (!response.ok) {
-				console.log(response)
-				throw new Error(`HTTP error! status: ${response.status}`)
-			}
-
-			const data = await response.json()
-			const entity = new Taak(data)
-
-			this.setTaakItem(data)
-			this.refreshTakenList()
-
-			return { response, data, entity }
-		},
-	},
-})
->>>>>>> 809f4ecc
+/* eslint-disable no-console */
+import { defineStore } from 'pinia'
+import { Taak } from '../../entities/index.js'
+
+const apiEndpoint = '/index.php/apps/zaakafhandelapp/api/taken'
+
+export const useTaakStore = defineStore('taken', {
+	state: () => ({
+		taakItem: false,
+		takenList: [],
+		taakZaakId: null,
+	}),
+	actions: {
+		setTaakItem(taakItem) {
+			this.taakItem = taakItem && new Taak(taakItem)
+			console.log('Active taak item set to ' + taakItem)
+		},
+		setTakenList(takenList) {
+			this.takenList = takenList.map(
+				(taakItem) => new Taak(taakItem),
+			)
+			console.log('Taken list set to ' + takenList.length + ' items')
+		},
+		setTaakZaakId(taakZaakId) {
+			this.taakZaakId = taakZaakId
+			console.log('Active taak Zaak Id set to ' + taakZaakId)
+		},
+		/* istanbul ignore next */ // ignore this for Jest until moved into a service
+		async refreshTakenList(search = null) {
+			let endpoint = apiEndpoint
+
+			if (search !== null && search !== '') {
+				endpoint = endpoint + '?_search=' + search
+			}
+
+			const response = await fetch(endpoint, {
+				method: 'GET',
+			})
+
+			if (!response.ok) {
+				console.log(response)
+				throw new Error(`HTTP error! status: ${response.status}`)
+			}
+
+			const data = (await response.json()).results
+			const entities = data.map((taakItem) => new Taak(taakItem))
+
+			this.setTakenList(data)
+
+			return { response, data, entities }
+		},
+		// Function to get a single taak
+		async getTaak(id) {
+			const endpoint = `${apiEndpoint}/${id}`
+
+			const response = await fetch(endpoint, {
+				method: 'GET',
+			})
+
+			if (!response.ok) {
+				console.log(response)
+				throw new Error(`HTTP error! status: ${response.status}`)
+			}
+
+			const data = await response.json()
+			const entity = new Taak(data)
+
+			this.setTaakItem(data)
+
+			return { response, data, entity }
+		},
+		// Delete a taak
+		async deleteTaak(taakItem) {
+			if (!taakItem.id) {
+				throw new Error('No taak item to delete')
+			}
+
+			const endpoint = `${apiEndpoint}/${taakItem.id}`
+
+			const response = await fetch(endpoint, {
+				method: 'DELETE',
+			})
+
+			if (!response.ok) {
+				console.log(response)
+				throw new Error(`HTTP error! status: ${response.status}`)
+			}
+
+			this.refreshTakenList()
+
+			return { response }
+		},
+		// Create or save a taak from store
+		async saveTaak(taakItem) {
+			if (!taakItem) {
+				throw new Error('No taak item to save')
+			}
+
+			const isNewTaak = !taakItem.id
+			const endpoint = isNewTaak
+				? `${apiEndpoint}`
+				: `${apiEndpoint}/${taakItem.id}`
+			const method = isNewTaak ? 'POST' : 'PUT'
+
+			const response = await fetch(
+				endpoint,
+				{
+					method,
+					headers: {
+						'Content-Type': 'application/json',
+					},
+					body: JSON.stringify(taakItem),
+				},
+			)
+
+			if (!response.ok) {
+				console.log(response)
+				throw new Error(`HTTP error! status: ${response.status}`)
+			}
+
+			const data = await response.json()
+			const entity = new Taak(data)
+
+			this.setTaakItem(data)
+			this.refreshTakenList()
+
+			return { response, data, entity }
+		},
+	},
+})