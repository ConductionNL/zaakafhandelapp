<<<<<<< HEAD
/* eslint-disable no-console */
import { defineStore } from 'pinia'
import { ContactMoment, TContactMoment } from '../../entities/index.js'
import router from '../../router/router'

const apiEndpoint = '/index.php/apps/zaakafhandelapp/api/contactmomenten'

export const useContactMomentStore = defineStore('contactmomenten', {
	state: () => ({
		contactMomentItem: null as ContactMoment,
		contactMomentenList: [] as ContactMoment[],
	}),
	actions: {
		/**
		 * Set the active contact moment item.
		 *
		 * @param contactMomentItem - The contact moment item to set.
		 */
		setContactMomentItem(contactMomentItem: TContactMoment | ContactMoment) {
			this.contactMomentItem = contactMomentItem && new ContactMoment(contactMomentItem)
			console.info('Active contactmoment item set to ' + contactMomentItem)
		},
		/**
		 * Set the list of contact moments.
		 *
		 * @param contactMomentenList - The list of contact moments to set.
		 */
		setContactMomentenList(contactMomentenList: TContactMoment[] | ContactMoment[]) {
			this.contactMomentenList = contactMomentenList.map(
				(contactMomentItem) => new ContactMoment(contactMomentItem),
			)
			console.info('Contactmomenten list set to ' + contactMomentenList.length + ' items')
		},
		/**
		 * Refresh the list of contact moments.
		 *
		 * @param search - Optional search query to filter the contact moments list. (default: `null`)
		 * @param notClosed - Optional boolean to filter out closed contact moments from the contact moments list. (default: `false`)
		 * @param user
		 * @throws If the HTTP request fails.
		 * @return {Promise<{ response: Response, data: TContactMoment[], entities: ContactMoment[] }>} The response, raw data, and entities.
		 */
		async refreshContactMomentenList(search: string = null, notClosed: boolean = false, user: string = null): Promise<{ response: Response, data: TContactMoment[], entities: ContactMoment[] }> {
			let endpoint = apiEndpoint

			const params = new URLSearchParams()
			if (search) {
				params.append('_search', search)
			}
			if (notClosed) {
				params.append('status', 'open')
			}
			if (user) {
				params.append('medewerker', user)
			}

			if (params.toString()) {
				endpoint += `?${params.toString()}`
			}

			const response = await fetch(endpoint, {
				method: 'GET',
			})

			if (!response.ok) {
				console.info(response)
				throw new Error(`HTTP error! status: ${response.status}`)
			}

			const data = (await response.json()).results as TContactMoment[]
			const entities = data.map((contactMomentItem) => new ContactMoment(contactMomentItem))

			this.setContactMomentenList(data)

			return { response, data, entities }
		},
		/**
		 * Fetch a single contact moment by its ID.
		 *
		 * @param id - The ID of the contact moment to fetch.
		 * @throws If the ID is invalid or if the HTTP request fails.
		 * @return {Promise<{ response: Response, data: TContactMoment, entity: ContactMoment }>} The response, raw data, and entity.
		 */
		async getContactMoment(id: string | number): Promise<{ response: Response, data: TContactMoment, entity: ContactMoment }> {
			if (!id || (typeof id !== 'string' && typeof id !== 'number') || (typeof id === 'string' && id.trim() === '')) {
				throw new Error('Invalid ID provided for fetching contact moment')
			}

			const endpoint = `${apiEndpoint}/${id}`

			const response = await fetch(endpoint, {
				method: 'GET',
			})

			if (!response.ok) {
				console.info(response)
				throw new Error(`HTTP error! status: ${response.status}`)
			}

			const data = await response.json() as TContactMoment
			const entity = new ContactMoment(data)

			this.setContactMomentItem(data)

			return { response, data, entity }
		},
		/**
		 * Delete a contact moment.
		 *
		 * @param contactMomentItem - The contact moment item to delete.
		 * @throws If there is no contact moment item to delete or if the contact moment item does not have an id.
		 * @throws If the HTTP request fails.
		 * @return {Promise<{ response: Response }>} The response from the delete request.
		 */
		async deleteContactMoment(contactMomentItem: ContactMoment): Promise<{ response: Response }> {
			if (!contactMomentItem || !contactMomentItem.id) {
				throw new Error('No contactmoment item to delete')
			}

			const endpoint = `${apiEndpoint}/${contactMomentItem.id}`

			const response = await fetch(endpoint, {
				method: 'DELETE',
			})

			if (!response.ok) {
				console.info(response)
				throw new Error(`HTTP error! status: ${response.status}`)
			}

			this.refreshContactMomentenList()
			router.push({ name: 'dynamic-view', params: { view: 'contactmomenten' } })

			return { response }
		},
		/**
		 * Save a contact moment to the database. If the contact moment does not have an id, it will be created.
		 * Otherwise, it will be updated.
		 *
		 * @param contactMomentItem - The contact moment item to save.
		 * @throws If there is no contact moment item to save or if the HTTP request fails.
		 * @return {Promise<{ response: Response, data: TContactMoment, entity: ContactMoment }>} The response, raw data, and entity.
		 */
		async saveContactMoment(contactMomentItem: TContactMoment | ContactMoment): Promise<{ response: Response, data: TContactMoment, entity: ContactMoment }> {
			if (!contactMomentItem) {
				throw new Error('No contactmoment item to save')
			}

			const isNewContactMoment = !contactMomentItem.id
			const endpoint = isNewContactMoment
				? `${apiEndpoint}`
				: `${apiEndpoint}/${contactMomentItem.id}`
			const method = isNewContactMoment ? 'POST' : 'PUT'

			const response = await fetch(
				endpoint,
				{
					method,
					headers: {
						'Content-Type': 'application/json',
					},
					body: JSON.stringify({ ...contactMomentItem }),
				},
			)

			if (!response.ok) {
				console.info(response)
				throw new Error(`HTTP error! status: ${response.status}`)
			}

			const data = await response.json() as TContactMoment
			const entity = new ContactMoment(data)

			this.setContactMomentItem(data)
			this.refreshContactMomentenList()
			router.push({ name: 'dynamic-view', params: { view: 'contactmomenten', id: entity.id } })

			return { response, data, entity }
		},
	},
})
=======
/* eslint-disable no-console */
import { defineStore } from 'pinia'
import { ContactMoment, TContactMoment } from '../../entities/index.js'
import router from '../../router/router'

const apiEndpoint = '/index.php/apps/zaakafhandelapp/api/contactmomenten'

export const useContactMomentStore = defineStore('contactmomenten', {
	state: () => ({
		contactMomentItem: null as ContactMoment,
		contactMomentenList: [] as ContactMoment[],
	}),
	actions: {
		/**
		 * Set the active contact moment item.
		 *
		 * @param contactMomentItem - The contact moment item to set.
		 */
		setContactMomentItem(contactMomentItem: TContactMoment | ContactMoment) {
			this.contactMomentItem = contactMomentItem && new ContactMoment(contactMomentItem)
			console.info('Active contactmoment item set to ' + contactMomentItem)
		},
		/**
		 * Set the list of contact moments.
		 *
		 * @param contactMomentenList - The list of contact moments to set.
		 */
		setContactMomentenList(contactMomentenList: TContactMoment[] | ContactMoment[]) {
			this.contactMomentenList = contactMomentenList.map(
				(contactMomentItem) => new ContactMoment(contactMomentItem),
			)
			console.info('Contactmomenten list set to ' + contactMomentenList.length + ' items')
		},
		/**
		 * Refresh the list of contact moments.
		 *
		 * @param search - Optional search query to filter the contact moments list. (default: `null`)
		 * @param notClosed - Optional boolean to filter out closed contact moments from the contact moments list. (default: `false`)
		 * @throws If the HTTP request fails.
		 * @return {Promise<{ response: Response, data: TContactMoment[], entities: ContactMoment[] }>} The response, raw data, and entities.
		 */
		async refreshContactMomentenList(search: string = null, notClosed: boolean = false): Promise<{ response: Response, data: TContactMoment[], entities: ContactMoment[] }> {
			let endpoint = apiEndpoint

			if (search !== null && search !== '') {
				endpoint = endpoint + '?_search=' + search
			}

			if (notClosed) {
				if (search !== null && search !== '') {
					endpoint = endpoint + '&status=open'
				} else {
					endpoint = endpoint + '?status=open'
				}
			}

			const response = await fetch(endpoint, {
				method: 'GET',
			})

			if (!response.ok) {
				console.info(response)
				throw new Error(`HTTP error! status: ${response.status}`)
			}

			const data = (await response.json()).results as TContactMoment[]
			const entities = data.map((contactMomentItem) => new ContactMoment(contactMomentItem))

			this.setContactMomentenList(data)

			return { response, data, entities }
		},
		/**
		 * Fetch a single contact moment by its ID.
		 *
		 * @param id - The ID of the contact moment to fetch.
		 * @throws If the ID is invalid or if the HTTP request fails.
		 * @return {Promise<{ response: Response, data: TContactMoment, entity: ContactMoment }>} The response, raw data, and entity.
		 */
		async getContactMoment(id: string | number): Promise<{ response: Response, data: TContactMoment, entity: ContactMoment }> {
			if (!id || (typeof id !== 'string' && typeof id !== 'number') || (typeof id === 'string' && id.trim() === '')) {
				throw new Error('Invalid ID provided for fetching contact moment')
			}

			const endpoint = `${apiEndpoint}/${id}`

			const response = await fetch(endpoint, {
				method: 'GET',
			})

			if (!response.ok) {
				console.info(response)
				throw new Error(`HTTP error! status: ${response.status}`)
			}

			const data = await response.json() as TContactMoment
			const entity = new ContactMoment(data)

			this.setContactMomentItem(data)

			return { response, data, entity }
		},
		/**
		 * Delete a contact moment.
		 *
		 * @param contactMomentItem - The contact moment item to delete.
		 * @throws If there is no contact moment item to delete or if the contact moment item does not have an id.
		 * @throws If the HTTP request fails.
		 * @return {Promise<{ response: Response }>} The response from the delete request.
		 */
		async deleteContactMoment(contactMomentItem: ContactMoment): Promise<{ response: Response }> {
			if (!contactMomentItem || !contactMomentItem.id) {
				throw new Error('No contactmoment item to delete')
			}

			const endpoint = `${apiEndpoint}/${contactMomentItem.id}`

			const response = await fetch(endpoint, {
				method: 'DELETE',
			})

			if (!response.ok) {
				console.info(response)
				throw new Error(`HTTP error! status: ${response.status}`)
			}

			this.refreshContactMomentenList()
			router.push({ name: 'dynamic-view', params: { view: 'contactmomenten' } })

			return { response }
		},
		/**
		 * Save a contact moment to the database. If the contact moment does not have an id, it will be created.
		 * Otherwise, it will be updated.
		 *
		 * @param contactMomentItem - The contact moment item to save.
		 * @param options - The options to save the contact moment.
		 * @param options.redirect - Whether to redirect to the contact moment after saving. (default: `true`)
		 * @throws If there is no contact moment item to save or if the HTTP request fails.
		 * @return {Promise<{ response: Response, data: TContactMoment, entity: ContactMoment }>} The response, raw data, and entity.
		 */
		async saveContactMoment(
			contactMomentItem: TContactMoment | ContactMoment,
			options: { redirect?: boolean } = { redirect: true },
		): Promise<{ response: Response, data: TContactMoment, entity: ContactMoment }> {
			if (!contactMomentItem) {
				throw new Error('No contactmoment item to save')
			}

			const isNewContactMoment = !contactMomentItem.id
			const endpoint = isNewContactMoment
				? `${apiEndpoint}`
				: `${apiEndpoint}/${contactMomentItem.id}`
			const method = isNewContactMoment ? 'POST' : 'PUT'

			const response = await fetch(
				endpoint,
				{
					method,
					headers: {
						'Content-Type': 'application/json',
					},
					body: JSON.stringify({ ...contactMomentItem }),
				},
			)

			if (!response.ok) {
				console.info(response)
				throw new Error(`HTTP error! status: ${response.status}`)
			}

			const data = await response.json() as TContactMoment
			const entity = new ContactMoment(data)

			this.setContactMomentItem(data)
			this.refreshContactMomentenList()
			if (options.redirect) {
				router.push({ name: 'dynamic-view', params: { view: 'contactmomenten', id: entity.id } })
			}

			return { response, data, entity }
		},
	},
})
>>>>>>> eb6ccf7c
<|MERGE_RESOLUTION|>--- conflicted
+++ resolved
@@ -1,368 +1,188 @@
-<<<<<<< HEAD
-/* eslint-disable no-console */
-import { defineStore } from 'pinia'
-import { ContactMoment, TContactMoment } from '../../entities/index.js'
-import router from '../../router/router'
-
-const apiEndpoint = '/index.php/apps/zaakafhandelapp/api/contactmomenten'
-
-export const useContactMomentStore = defineStore('contactmomenten', {
-	state: () => ({
-		contactMomentItem: null as ContactMoment,
-		contactMomentenList: [] as ContactMoment[],
-	}),
-	actions: {
-		/**
-		 * Set the active contact moment item.
-		 *
-		 * @param contactMomentItem - The contact moment item to set.
-		 */
-		setContactMomentItem(contactMomentItem: TContactMoment | ContactMoment) {
-			this.contactMomentItem = contactMomentItem && new ContactMoment(contactMomentItem)
-			console.info('Active contactmoment item set to ' + contactMomentItem)
-		},
-		/**
-		 * Set the list of contact moments.
-		 *
-		 * @param contactMomentenList - The list of contact moments to set.
-		 */
-		setContactMomentenList(contactMomentenList: TContactMoment[] | ContactMoment[]) {
-			this.contactMomentenList = contactMomentenList.map(
-				(contactMomentItem) => new ContactMoment(contactMomentItem),
-			)
-			console.info('Contactmomenten list set to ' + contactMomentenList.length + ' items')
-		},
-		/**
-		 * Refresh the list of contact moments.
-		 *
-		 * @param search - Optional search query to filter the contact moments list. (default: `null`)
-		 * @param notClosed - Optional boolean to filter out closed contact moments from the contact moments list. (default: `false`)
-		 * @param user
-		 * @throws If the HTTP request fails.
-		 * @return {Promise<{ response: Response, data: TContactMoment[], entities: ContactMoment[] }>} The response, raw data, and entities.
-		 */
-		async refreshContactMomentenList(search: string = null, notClosed: boolean = false, user: string = null): Promise<{ response: Response, data: TContactMoment[], entities: ContactMoment[] }> {
-			let endpoint = apiEndpoint
-
-			const params = new URLSearchParams()
-			if (search) {
-				params.append('_search', search)
-			}
-			if (notClosed) {
-				params.append('status', 'open')
-			}
-			if (user) {
-				params.append('medewerker', user)
-			}
-
-			if (params.toString()) {
-				endpoint += `?${params.toString()}`
-			}
-
-			const response = await fetch(endpoint, {
-				method: 'GET',
-			})
-
-			if (!response.ok) {
-				console.info(response)
-				throw new Error(`HTTP error! status: ${response.status}`)
-			}
-
-			const data = (await response.json()).results as TContactMoment[]
-			const entities = data.map((contactMomentItem) => new ContactMoment(contactMomentItem))
-
-			this.setContactMomentenList(data)
-
-			return { response, data, entities }
-		},
-		/**
-		 * Fetch a single contact moment by its ID.
-		 *
-		 * @param id - The ID of the contact moment to fetch.
-		 * @throws If the ID is invalid or if the HTTP request fails.
-		 * @return {Promise<{ response: Response, data: TContactMoment, entity: ContactMoment }>} The response, raw data, and entity.
-		 */
-		async getContactMoment(id: string | number): Promise<{ response: Response, data: TContactMoment, entity: ContactMoment }> {
-			if (!id || (typeof id !== 'string' && typeof id !== 'number') || (typeof id === 'string' && id.trim() === '')) {
-				throw new Error('Invalid ID provided for fetching contact moment')
-			}
-
-			const endpoint = `${apiEndpoint}/${id}`
-
-			const response = await fetch(endpoint, {
-				method: 'GET',
-			})
-
-			if (!response.ok) {
-				console.info(response)
-				throw new Error(`HTTP error! status: ${response.status}`)
-			}
-
-			const data = await response.json() as TContactMoment
-			const entity = new ContactMoment(data)
-
-			this.setContactMomentItem(data)
-
-			return { response, data, entity }
-		},
-		/**
-		 * Delete a contact moment.
-		 *
-		 * @param contactMomentItem - The contact moment item to delete.
-		 * @throws If there is no contact moment item to delete or if the contact moment item does not have an id.
-		 * @throws If the HTTP request fails.
-		 * @return {Promise<{ response: Response }>} The response from the delete request.
-		 */
-		async deleteContactMoment(contactMomentItem: ContactMoment): Promise<{ response: Response }> {
-			if (!contactMomentItem || !contactMomentItem.id) {
-				throw new Error('No contactmoment item to delete')
-			}
-
-			const endpoint = `${apiEndpoint}/${contactMomentItem.id}`
-
-			const response = await fetch(endpoint, {
-				method: 'DELETE',
-			})
-
-			if (!response.ok) {
-				console.info(response)
-				throw new Error(`HTTP error! status: ${response.status}`)
-			}
-
-			this.refreshContactMomentenList()
-			router.push({ name: 'dynamic-view', params: { view: 'contactmomenten' } })
-
-			return { response }
-		},
-		/**
-		 * Save a contact moment to the database. If the contact moment does not have an id, it will be created.
-		 * Otherwise, it will be updated.
-		 *
-		 * @param contactMomentItem - The contact moment item to save.
-		 * @throws If there is no contact moment item to save or if the HTTP request fails.
-		 * @return {Promise<{ response: Response, data: TContactMoment, entity: ContactMoment }>} The response, raw data, and entity.
-		 */
-		async saveContactMoment(contactMomentItem: TContactMoment | ContactMoment): Promise<{ response: Response, data: TContactMoment, entity: ContactMoment }> {
-			if (!contactMomentItem) {
-				throw new Error('No contactmoment item to save')
-			}
-
-			const isNewContactMoment = !contactMomentItem.id
-			const endpoint = isNewContactMoment
-				? `${apiEndpoint}`
-				: `${apiEndpoint}/${contactMomentItem.id}`
-			const method = isNewContactMoment ? 'POST' : 'PUT'
-
-			const response = await fetch(
-				endpoint,
-				{
-					method,
-					headers: {
-						'Content-Type': 'application/json',
-					},
-					body: JSON.stringify({ ...contactMomentItem }),
-				},
-			)
-
-			if (!response.ok) {
-				console.info(response)
-				throw new Error(`HTTP error! status: ${response.status}`)
-			}
-
-			const data = await response.json() as TContactMoment
-			const entity = new ContactMoment(data)
-
-			this.setContactMomentItem(data)
-			this.refreshContactMomentenList()
-			router.push({ name: 'dynamic-view', params: { view: 'contactmomenten', id: entity.id } })
-
-			return { response, data, entity }
-		},
-	},
-})
-=======
-/* eslint-disable no-console */
-import { defineStore } from 'pinia'
-import { ContactMoment, TContactMoment } from '../../entities/index.js'
-import router from '../../router/router'
-
-const apiEndpoint = '/index.php/apps/zaakafhandelapp/api/contactmomenten'
-
-export const useContactMomentStore = defineStore('contactmomenten', {
-	state: () => ({
-		contactMomentItem: null as ContactMoment,
-		contactMomentenList: [] as ContactMoment[],
-	}),
-	actions: {
-		/**
-		 * Set the active contact moment item.
-		 *
-		 * @param contactMomentItem - The contact moment item to set.
-		 */
-		setContactMomentItem(contactMomentItem: TContactMoment | ContactMoment) {
-			this.contactMomentItem = contactMomentItem && new ContactMoment(contactMomentItem)
-			console.info('Active contactmoment item set to ' + contactMomentItem)
-		},
-		/**
-		 * Set the list of contact moments.
-		 *
-		 * @param contactMomentenList - The list of contact moments to set.
-		 */
-		setContactMomentenList(contactMomentenList: TContactMoment[] | ContactMoment[]) {
-			this.contactMomentenList = contactMomentenList.map(
-				(contactMomentItem) => new ContactMoment(contactMomentItem),
-			)
-			console.info('Contactmomenten list set to ' + contactMomentenList.length + ' items')
-		},
-		/**
-		 * Refresh the list of contact moments.
-		 *
-		 * @param search - Optional search query to filter the contact moments list. (default: `null`)
-		 * @param notClosed - Optional boolean to filter out closed contact moments from the contact moments list. (default: `false`)
-		 * @throws If the HTTP request fails.
-		 * @return {Promise<{ response: Response, data: TContactMoment[], entities: ContactMoment[] }>} The response, raw data, and entities.
-		 */
-		async refreshContactMomentenList(search: string = null, notClosed: boolean = false): Promise<{ response: Response, data: TContactMoment[], entities: ContactMoment[] }> {
-			let endpoint = apiEndpoint
-
-			if (search !== null && search !== '') {
-				endpoint = endpoint + '?_search=' + search
-			}
-
-			if (notClosed) {
-				if (search !== null && search !== '') {
-					endpoint = endpoint + '&status=open'
-				} else {
-					endpoint = endpoint + '?status=open'
-				}
-			}
-
-			const response = await fetch(endpoint, {
-				method: 'GET',
-			})
-
-			if (!response.ok) {
-				console.info(response)
-				throw new Error(`HTTP error! status: ${response.status}`)
-			}
-
-			const data = (await response.json()).results as TContactMoment[]
-			const entities = data.map((contactMomentItem) => new ContactMoment(contactMomentItem))
-
-			this.setContactMomentenList(data)
-
-			return { response, data, entities }
-		},
-		/**
-		 * Fetch a single contact moment by its ID.
-		 *
-		 * @param id - The ID of the contact moment to fetch.
-		 * @throws If the ID is invalid or if the HTTP request fails.
-		 * @return {Promise<{ response: Response, data: TContactMoment, entity: ContactMoment }>} The response, raw data, and entity.
-		 */
-		async getContactMoment(id: string | number): Promise<{ response: Response, data: TContactMoment, entity: ContactMoment }> {
-			if (!id || (typeof id !== 'string' && typeof id !== 'number') || (typeof id === 'string' && id.trim() === '')) {
-				throw new Error('Invalid ID provided for fetching contact moment')
-			}
-
-			const endpoint = `${apiEndpoint}/${id}`
-
-			const response = await fetch(endpoint, {
-				method: 'GET',
-			})
-
-			if (!response.ok) {
-				console.info(response)
-				throw new Error(`HTTP error! status: ${response.status}`)
-			}
-
-			const data = await response.json() as TContactMoment
-			const entity = new ContactMoment(data)
-
-			this.setContactMomentItem(data)
-
-			return { response, data, entity }
-		},
-		/**
-		 * Delete a contact moment.
-		 *
-		 * @param contactMomentItem - The contact moment item to delete.
-		 * @throws If there is no contact moment item to delete or if the contact moment item does not have an id.
-		 * @throws If the HTTP request fails.
-		 * @return {Promise<{ response: Response }>} The response from the delete request.
-		 */
-		async deleteContactMoment(contactMomentItem: ContactMoment): Promise<{ response: Response }> {
-			if (!contactMomentItem || !contactMomentItem.id) {
-				throw new Error('No contactmoment item to delete')
-			}
-
-			const endpoint = `${apiEndpoint}/${contactMomentItem.id}`
-
-			const response = await fetch(endpoint, {
-				method: 'DELETE',
-			})
-
-			if (!response.ok) {
-				console.info(response)
-				throw new Error(`HTTP error! status: ${response.status}`)
-			}
-
-			this.refreshContactMomentenList()
-			router.push({ name: 'dynamic-view', params: { view: 'contactmomenten' } })
-
-			return { response }
-		},
-		/**
-		 * Save a contact moment to the database. If the contact moment does not have an id, it will be created.
-		 * Otherwise, it will be updated.
-		 *
-		 * @param contactMomentItem - The contact moment item to save.
-		 * @param options - The options to save the contact moment.
-		 * @param options.redirect - Whether to redirect to the contact moment after saving. (default: `true`)
-		 * @throws If there is no contact moment item to save or if the HTTP request fails.
-		 * @return {Promise<{ response: Response, data: TContactMoment, entity: ContactMoment }>} The response, raw data, and entity.
-		 */
-		async saveContactMoment(
-			contactMomentItem: TContactMoment | ContactMoment,
-			options: { redirect?: boolean } = { redirect: true },
-		): Promise<{ response: Response, data: TContactMoment, entity: ContactMoment }> {
-			if (!contactMomentItem) {
-				throw new Error('No contactmoment item to save')
-			}
-
-			const isNewContactMoment = !contactMomentItem.id
-			const endpoint = isNewContactMoment
-				? `${apiEndpoint}`
-				: `${apiEndpoint}/${contactMomentItem.id}`
-			const method = isNewContactMoment ? 'POST' : 'PUT'
-
-			const response = await fetch(
-				endpoint,
-				{
-					method,
-					headers: {
-						'Content-Type': 'application/json',
-					},
-					body: JSON.stringify({ ...contactMomentItem }),
-				},
-			)
-
-			if (!response.ok) {
-				console.info(response)
-				throw new Error(`HTTP error! status: ${response.status}`)
-			}
-
-			const data = await response.json() as TContactMoment
-			const entity = new ContactMoment(data)
-
-			this.setContactMomentItem(data)
-			this.refreshContactMomentenList()
-			if (options.redirect) {
-				router.push({ name: 'dynamic-view', params: { view: 'contactmomenten', id: entity.id } })
-			}
-
-			return { response, data, entity }
-		},
-	},
-})
->>>>>>> eb6ccf7c
+/* eslint-disable no-console */
+import { defineStore } from 'pinia'
+import { ContactMoment, TContactMoment } from '../../entities/index.js'
+import router from '../../router/router'
+
+const apiEndpoint = '/index.php/apps/zaakafhandelapp/api/contactmomenten'
+
+export const useContactMomentStore = defineStore('contactmomenten', {
+	state: () => ({
+		contactMomentItem: null as ContactMoment,
+		contactMomentenList: [] as ContactMoment[],
+	}),
+	actions: {
+		/**
+		 * Set the active contact moment item.
+		 *
+		 * @param contactMomentItem - The contact moment item to set.
+		 */
+		setContactMomentItem(contactMomentItem: TContactMoment | ContactMoment) {
+			this.contactMomentItem = contactMomentItem && new ContactMoment(contactMomentItem)
+			console.info('Active contactmoment item set to ' + contactMomentItem)
+		},
+		/**
+		 * Set the list of contact moments.
+		 *
+		 * @param contactMomentenList - The list of contact moments to set.
+		 */
+		setContactMomentenList(contactMomentenList: TContactMoment[] | ContactMoment[]) {
+			this.contactMomentenList = contactMomentenList.map(
+				(contactMomentItem) => new ContactMoment(contactMomentItem),
+			)
+			console.info('Contactmomenten list set to ' + contactMomentenList.length + ' items')
+		},
+		/**
+		 * Refresh the list of contact moments.
+		 *
+		 * @param search - Optional search query to filter the contact moments list. (default: `null`)
+		 * @param notClosed - Optional boolean to filter out closed contact moments from the contact moments list. (default: `false`)
+		 * @param user
+		 * @throws If the HTTP request fails.
+		 * @return {Promise<{ response: Response, data: TContactMoment[], entities: ContactMoment[] }>} The response, raw data, and entities.
+		 */
+		async refreshContactMomentenList(search: string = null, notClosed: boolean = false, user: string = null): Promise<{ response: Response, data: TContactMoment[], entities: ContactMoment[] }> {
+			let endpoint = apiEndpoint
+
+			const params = new URLSearchParams()
+			if (search) {
+				params.append('_search', search)
+			}
+			if (notClosed) {
+				params.append('status', 'open')
+			}
+			if (user) {
+				params.append('medewerker', user)
+			}
+
+			if (params.toString()) {
+				endpoint += `?${params.toString()}`
+			}
+
+			const response = await fetch(endpoint, {
+				method: 'GET',
+			})
+
+			if (!response.ok) {
+				console.info(response)
+				throw new Error(`HTTP error! status: ${response.status}`)
+			}
+
+			const data = (await response.json()).results as TContactMoment[]
+			const entities = data.map((contactMomentItem) => new ContactMoment(contactMomentItem))
+
+			this.setContactMomentenList(data)
+
+			return { response, data, entities }
+		},
+		/**
+		 * Fetch a single contact moment by its ID.
+		 *
+		 * @param id - The ID of the contact moment to fetch.
+		 * @throws If the ID is invalid or if the HTTP request fails.
+		 * @return {Promise<{ response: Response, data: TContactMoment, entity: ContactMoment }>} The response, raw data, and entity.
+		 */
+		async getContactMoment(id: string | number): Promise<{ response: Response, data: TContactMoment, entity: ContactMoment }> {
+			if (!id || (typeof id !== 'string' && typeof id !== 'number') || (typeof id === 'string' && id.trim() === '')) {
+				throw new Error('Invalid ID provided for fetching contact moment')
+			}
+
+			const endpoint = `${apiEndpoint}/${id}`
+
+			const response = await fetch(endpoint, {
+				method: 'GET',
+			})
+
+			if (!response.ok) {
+				console.info(response)
+				throw new Error(`HTTP error! status: ${response.status}`)
+			}
+
+			const data = await response.json() as TContactMoment
+			const entity = new ContactMoment(data)
+
+			this.setContactMomentItem(data)
+
+			return { response, data, entity }
+		},
+		/**
+		 * Delete a contact moment.
+		 *
+		 * @param contactMomentItem - The contact moment item to delete.
+		 * @throws If there is no contact moment item to delete or if the contact moment item does not have an id.
+		 * @throws If the HTTP request fails.
+		 * @return {Promise<{ response: Response }>} The response from the delete request.
+		 */
+		async deleteContactMoment(contactMomentItem: ContactMoment): Promise<{ response: Response }> {
+			if (!contactMomentItem || !contactMomentItem.id) {
+				throw new Error('No contactmoment item to delete')
+			}
+
+			const endpoint = `${apiEndpoint}/${contactMomentItem.id}`
+
+			const response = await fetch(endpoint, {
+				method: 'DELETE',
+			})
+
+			if (!response.ok) {
+				console.info(response)
+				throw new Error(`HTTP error! status: ${response.status}`)
+			}
+
+			this.refreshContactMomentenList()
+			router.push({ name: 'dynamic-view', params: { view: 'contactmomenten' } })
+
+			return { response }
+		},
+		/**
+		 * Save a contact moment to the database. If the contact moment does not have an id, it will be created.
+		 * Otherwise, it will be updated.
+		 *
+		 * @param contactMomentItem - The contact moment item to save.
+		 * @param options - The options to save the contact moment.
+		 * @param options.redirect - Whether to redirect to the contact moment after saving. (default: `true`)
+		 * @throws If there is no contact moment item to save or if the HTTP request fails.
+		 * @return {Promise<{ response: Response, data: TContactMoment, entity: ContactMoment }>} The response, raw data, and entity.
+		 */
+		async saveContactMoment(
+			contactMomentItem: TContactMoment | ContactMoment,
+			options: { redirect?: boolean } = { redirect: true },
+		): Promise<{ response: Response, data: TContactMoment, entity: ContactMoment }> {
+			if (!contactMomentItem) {
+				throw new Error('No contactmoment item to save')
+			}
+
+			const isNewContactMoment = !contactMomentItem.id
+			const endpoint = isNewContactMoment
+				? `${apiEndpoint}`
+				: `${apiEndpoint}/${contactMomentItem.id}`
+			const method = isNewContactMoment ? 'POST' : 'PUT'
+
+			const response = await fetch(
+				endpoint,
+				{
+					method,
+					headers: {
+						'Content-Type': 'application/json',
+					},
+					body: JSON.stringify({ ...contactMomentItem }),
+				},
+			)
+
+			if (!response.ok) {
+				console.info(response)
+				throw new Error(`HTTP error! status: ${response.status}`)
+			}
+
+			const data = await response.json() as TContactMoment
+			const entity = new ContactMoment(data)
+
+			this.setContactMomentItem(data)
+			this.refreshContactMomentenList()
+			if (options.redirect) {
+				router.push({ name: 'dynamic-view', params: { view: 'contactmomenten', id: entity.id } })
+			}
+
+			return { response, data, entity }
+		},
+	},
+})