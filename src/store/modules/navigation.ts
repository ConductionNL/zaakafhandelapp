/* eslint-disable no-console */
import { defineStore } from 'pinia'

interface NavigationStoreState {
<<<<<<< HEAD
    selected: 'dashboard' | 'berichten' | 'klanten' | 'rollen' | 'taken' | 'zaken' | 'zaakTypen' | 'search' | 'auditTrail' | 'contactMomenten' | 'medewerkers';
    modal: 'zaakForm' | 'viewZaakAuditTrail' | 'widgetZaakForm' | 'addBerichtToZaak' | 'addTaakToZaak' | 'addRolToZaak' | 'contactMomentenForm' | 'deleteContactMoment' | 'zaaktypeForm' | 'deleteZaaktype' | 'viewKlantAuditTrail' | 'viewBerichtAuditTrail' | 'editTaak' | 'viewTaakAuditTrail' | 'viewKlantRegister' | 'editMedewerker' | 'resultaatForm' | 'deleteResultaat' | 'besluitForm' | 'deleteBesluit' | null;
    viewModal: 'viewContactMoment';
=======
    modal: string;
    viewModal: string;
>>>>>>> 2b70fd04
    dialog: string;
    transferData: string;
}

export const useNavigationStore = defineStore('ui', {
	state: () => ({
		// The currently active modal, managed trough the state to ensure that only one modal can be active at the same time
		modal: null,
		// The currently active view modal, managed trough the state to ensure that only one view modal can be active at the same time
		viewModal: null,
		// The currently active dialog
		dialog: null,
		// Any data needed in various models, dialogs, views which cannot be transferred through normal means or without writing bad/excessive code
		transferData: null,
	} as NavigationStoreState),
	actions: {
		setModal(modal: NavigationStoreState['modal']) {
			this.modal = modal
			console.log('Active modal set to ' + modal)
		},
		setViewModal(viewModal: NavigationStoreState['viewModal']) {
			this.viewModal = viewModal
			console.log('Active view modal set to ' + viewModal)
		},
		setDialog(dialog: NavigationStoreState['dialog']) {
			this.dialog = dialog
			console.log('Active dialog set to ' + dialog)
		},
		setTransferData(data: NavigationStoreState['transferData']) {
			this.transferData = data
		},
		getTransferData(): NavigationStoreState['transferData'] {
			const tempData = this.transferData
			this.transferData = null
			return tempData
		},
	},
})<|MERGE_RESOLUTION|>--- conflicted
+++ resolved
@@ -2,14 +2,8 @@
 import { defineStore } from 'pinia'
 
 interface NavigationStoreState {
-<<<<<<< HEAD
-    selected: 'dashboard' | 'berichten' | 'klanten' | 'rollen' | 'taken' | 'zaken' | 'zaakTypen' | 'search' | 'auditTrail' | 'contactMomenten' | 'medewerkers';
     modal: 'zaakForm' | 'viewZaakAuditTrail' | 'widgetZaakForm' | 'addBerichtToZaak' | 'addTaakToZaak' | 'addRolToZaak' | 'contactMomentenForm' | 'deleteContactMoment' | 'zaaktypeForm' | 'deleteZaaktype' | 'viewKlantAuditTrail' | 'viewBerichtAuditTrail' | 'editTaak' | 'viewTaakAuditTrail' | 'viewKlantRegister' | 'editMedewerker' | 'resultaatForm' | 'deleteResultaat' | 'besluitForm' | 'deleteBesluit' | null;
     viewModal: 'viewContactMoment';
-=======
-    modal: string;
-    viewModal: string;
->>>>>>> 2b70fd04
     dialog: string;
     transferData: string;
 }
