--- conflicted
+++ resolved
@@ -1,4 +1,3 @@
-<<<<<<< HEAD
 const path = require('path')
 const webpackConfig = require('@nextcloud/webpack-vue-config')
 
@@ -23,27 +22,4 @@
 	},
 }
 
-module.exports = webpackConfig
-=======
-const path = require('path')
-const webpackConfig = require('@nextcloud/webpack-vue-config')
-
-const buildMode = process.env.NODE_ENV
-const isDev = buildMode === 'development'
-webpackConfig.devtool = isDev ? 'cheap-source-map' : 'source-map'
-
-webpackConfig.stats = {
-	colors: true,
-	modules: false,
-}
-
-const appId = 'zaakafhandelapp'
-webpackConfig.entry = {
-	main: {
-		import: path.join(__dirname, 'src', 'mainScript.js'),
-		filename: appId + '-mainScript.js',
-	},
-}
-
-module.exports = webpackConfig
->>>>>>> f563834c
+module.exports = webpackConfig