--- conflicted
+++ resolved
@@ -1,420 +1,221 @@
-<<<<<<< HEAD
-name: Release Workflow
-
-on:
-  push:
-    branches:
-      - master
-      - main
-  workflow_dispatch:
-    inputs:
-      version:
-        description: 'Version to release (leave empty to use info.xml version)'
-        required: false
-        default: ''
-
-jobs:
-  release-management:
-    runs-on: ubuntu-latest
-    steps:
-    
-      - name: Checkout Code
-        uses: actions/checkout@v3
-        with:
-          fetch-depth: 0
-
-      - name: Set app env
-        run: |
-          echo "APP_NAME=${GITHUB_REPOSITORY##*/}" >> $GITHUB_ENV
-
-      - name: Get current version and increment
-        id: increment_version
-        run: |
-          current_version=$(grep -oP '(?<=<version>)[^<]+' appinfo/info.xml)
-          IFS='.' read -ra version_parts <<< "$current_version"
-          ((version_parts[2]++))
-          new_version="${version_parts[0]}.${version_parts[1]}.${version_parts[2]}"
-          echo "NEW_VERSION=$new_version" >> $GITHUB_ENV
-          echo "new_version=$new_version" >> $GITHUB_OUTPUT
-
-      - name: Update version in info.xml
-        run: |
-          sed -i "s|<version>.*</version>|<version>${{ env.NEW_VERSION }}</version>|" appinfo/info.xml
-
-      - name: Commit version update
-        run: |
-          git config --local user.email "action@github.com"
-          git config --local user.name "GitHub Action"
-          git commit -am "Bump version to ${{ env.NEW_VERSION }}"
-          git push
-
-      # Step 1: Prepare the signing certificate and key
-      - name: Prepare Signing Certificate and Key
-        run: |
-          echo "${{ secrets.NEXTCLOUD_SIGNING_CERT }}" > signing-cert.crt
-          echo "${{ secrets.NEXTCLOUD_SIGNING_KEY }}" > signing-key.key
-
-      # Step 3: Install Node.js dependencies using npm
-      - name: Install npm dependencies
-        uses: actions/setup-node@v3
-        with:
-          node-version: '18.x' # Specify Node.js version
-
-      # Step 4: Install PHP extensions
-      - name: Set up PHP and install extensions
-        uses: shivammathur/setup-php@v2
-        with:
-          php-version: '8.2'
-          extensions: zip, gd
-
-      # Step 5: Build the node dependencies
-      - run: npm ci
-
-      # Step 6: Build the node dependencies
-      - run: npm run build
-
-      # Step 7: Build composer dependencies
-      - run: composer i --no-dev
-
-      # Step 8: Copy the files into the package directory
-      - name: Copy the package files into the package
-        run: |
-          mkdir -p package/${{ github.event.repository.name }}
-          rsync -av --progress \
-            --exclude='package' \
-            --exclude='.git' \
-            --exclude='.github' \
-            --exclude='.vscode' \
-            --exclude='docker' \
-            --exclude='docs' \
-            --exclude='node_modules' \
-            --exclude='/src' \
-            --exclude='test' \
-            --exclude='package-lock.json' \
-            --exclude='composer.lock' \
-            --exclude='composer-setup.php' \
-            --exclude='.phpunit.result.cache' \
-            --exclude='phpmd.xml' \
-            --exclude='signing-key.key' \
-            --exclude='package.json' \
-            --exclude='composer.json' \
-            --exclude='coverage.txt' \
-            --exclude='signing-cert.crt' \
-            --exclude='docker-compose.yml' \
-            --exclude='webpack.config.js' \
-            --exclude='.prettierrc' \
-            --exclude='psalm.xml' \
-            --exclude='phpunit.xml' \
-            --exclude='tsconfig.json' \
-            --exclude='changelog-ci-config.json' \
-            --exclude='jest.config.js' \
-            --exclude='.gitattributes' \
-            --exclude='.php-cs-fixer.dist.php' \
-            --exclude='.gitignore' \
-            --exclude='.eslintrc.js' \
-            --exclude='stylelint.config.js' \
-            --exclude='.babelrc' \
-            --exclude='.nvmrc' \
-            ./ package/${{ github.event.repository.name }}/
-
-      # Step 9: Create the TAR.GZ archive
-      - name: Create Tarball
-        run: |
-          cd package && tar -czf ../nextcloud-release.tar.gz ${{ github.event.repository.name }}
-
-      # Step 10: Sign the TAR.GZ file with OpenSSL
-      - name: Sign the TAR.GZ file with OpenSSL
-        run: |
-          openssl dgst -sha512 -sign signing-key.key nextcloud-release.tar.gz | openssl base64 -out nextcloud-release.signature
-
-      # Step 11: Generate Git version information
-      - name: Git Version
-        id: version
-        uses: codacy/git-version@2.7.1
-        with:
-          release-branch: main
-
-      # Step 12: Extract repository description
-      - name: Extract repository description
-        id: repo-description
-        run: |
-          description=$(jq -r '.description' <(curl -s https://api.github.com/repos/${{ github.repository }}))
-          echo "REPO_DESCRIPTION=$description" >> $GITHUB_ENV
-
-      # Step 13: Run Changelog CI
-      - name: Run Changelog CI
-        if: github.ref == 'refs/heads/main'
-        uses: saadmk11/changelog-ci@v1.1.2
-        with:
-          release_version: ${{ env.NEW_VERSION }}
-          config_file: changelog-ci-config.json
-
-      # Step 14: Output the version
-      - name: Use the version
-        run: |
-          echo ${{ steps.version.outputs.version }}
-
-      # Step 15: Copy the package files into the package (this step seems redundant, consider removing)
-      - name: Copy the package files into the package
-        run: |
-          mkdir -p package/${{ github.event.repository.name }}
-          rsync -av --progress --exclude='package' --exclude='.git' ./ package/${{ github.event.repository.name }}/
-
-      # Step 18: Create a new release on GitHub
-      - name: Upload Release
-        uses: ncipollo/release-action@v1.12.0
-        with:
-          tag: v${{ env.NEW_VERSION }}
-          name: Release ${{ env.NEW_VERSION }}
-          draft: false
-          prerelease: false
-
-      - name: Attach tarball to github release
-        uses: svenstaro/upload-release-action@04733e069f2d7f7f0b4aebc4fbdbce8613b03ccd # v2
-        id: attach_to_release
-        with:
-          repo_token: ${{ secrets.GITHUB_TOKEN }}
-          file: nextcloud-release.tar.gz  # Corrected spelling
-          asset_name: ${{ env.APP_NAME }}-${{ env.NEW_VERSION }}.tar.gz
-          tag: v${{ env.NEW_VERSION }}
-          overwrite: true
-
-      - name: Upload app to Nextcloud appstore
-        uses: nextcloud-releases/nextcloud-appstore-push-action@a011fe619bcf6e77ddebc96f9908e1af4071b9c1 # v1
-        with:
-          app_name: ${{ env.APP_NAME }}
-          appstore_token: ${{ secrets.NEXTCLOUD_APPSTORE_TOKEN }}
-          download_url: https://github.com/${{ github.repository }}/releases/download/v${{ env.NEW_VERSION }}/${{ env.APP_NAME }}-${{ env.NEW_VERSION }}.tar.gz
-          app_private_key: ${{ secrets.NEXTCLOUD_SIGNING_KEY }}
-          nightly: false
-
-      - name: Verify version and contents
-        run: |
-          echo "App version: ${{ env.NEW_VERSION }}"
-          echo "Tarball contents:"
-          tar -tvf nextcloud-release.tar.gz
-          echo "info.xml contents:"
-          tar -xOf nextcloud-release.tar.gz ${{ env.APP_NAME }}/appinfo/info.xml
-=======
-name: Release Workflow
-
-on:
-  push:
-    branches:
-      - master
-      - main
-  workflow_dispatch:
-    inputs:
-      version:
-        description: 'Version to release (leave empty to use info.xml version)'
-        required: false
-        default: ''
-
-jobs:
-  release-management:
-    runs-on: ubuntu-latest
-    steps:
-    
-      - name: Checkout Code
-        uses: actions/checkout@v3
-        with:
-          fetch-depth: 0
-          ssh-key: ${{ secrets.DEPLOY_KEY }}
-
-      - name: Set app env
-        run: |
-          echo "APP_NAME=${GITHUB_REPOSITORY##*/}" >> $GITHUB_ENV
-
-      - name: Get current version and increment
-        id: increment_version
-        run: |
-          current_version=$(grep -oP '(?<=<version>)[^<]+' appinfo/info.xml)
-          IFS='.' read -ra version_parts <<< "$current_version"
-          ((version_parts[2]++))
-          new_version="${version_parts[0]}.${version_parts[1]}.${version_parts[2]}"
-          echo "NEW_VERSION=$new_version" >> $GITHUB_ENV
-          echo "new_version=$new_version" >> $GITHUB_OUTPUT
-
-      - name: Update version in info.xml
-        run: |
-          sed -i "s|<version>.*</version>|<version>${{ env.NEW_VERSION }}</version>|" appinfo/info.xml
-
-      - name: Commit version update
-        run: |
-          git config --local user.email "action@github.com"
-          git config --local user.name "GitHub Action"
-          git commit -am "Bump version to ${{ env.NEW_VERSION }}" -m "[skip ci]"
-          git push
-
-      # Step 1: Prepare the signing certificate and key
-      - name: Prepare Signing Certificate and Key
-        run: |
-          echo "${{ secrets.NEXTCLOUD_SIGNING_CERT }}" > signing-cert.crt
-          echo "${{ secrets.NEXTCLOUD_SIGNING_KEY }}" > signing-key.key
-
-      # Step 3: Install Node.js dependencies using npm
-      - name: Install npm dependencies
-        uses: actions/setup-node@v3
-        with:
-          node-version: '18.x' # Specify Node.js version
-
-      # Step 4: Install PHP extensions
-      - name: Set up PHP and install extensions
-        uses: shivammathur/setup-php@v2
-        with:
-          php-version: '8.2'
-          extensions: zip, gd
-
-      # Step 5: Build the node dependencies
-      - run: npm ci
-
-      # Step 6: Build the node dependencies
-      - run: npm run build
-
-      # Step 7: Build composer dependencies
-      - run: composer i --no-dev
-
-      # Step 8: Copy the files into the package directory
-      - name: Copy the package files into the package
-        run: |
-          mkdir -p package/${{ github.event.repository.name }}
-          rsync -av --progress \
-            --exclude='package' \
-            --exclude='.git' \
-            --exclude='.github' \
-            --exclude='.vscode' \
-            --exclude='docker' \
-            --exclude='docs' \
-            --exclude='node_modules' \
-            --exclude='/src' \
-            --exclude='test' \
-            --exclude='package-lock.json' \
-            --exclude='composer.lock' \
-            --exclude='composer-setup.php' \
-            --exclude='.phpunit.result.cache' \
-            --exclude='phpmd.xml' \
-            --exclude='signing-key.key' \
-            --exclude='package.json' \
-            --exclude='composer.json' \
-            --exclude='coverage.txt' \
-            --exclude='signing-cert.crt' \
-            --exclude='docker-compose.yml' \
-            --exclude='webpack.config.js' \
-            --exclude='.prettierrc' \
-            --exclude='psalm.xml' \
-            --exclude='phpunit.xml' \
-            --exclude='tsconfig.json' \
-            --exclude='changelog-ci-config.json' \
-            --exclude='jest.config.js' \
-            --exclude='.gitattributes' \
-            --exclude='.php-cs-fixer.dist.php' \
-            --exclude='.gitignore' \
-            --exclude='.eslintrc.js' \
-            --exclude='stylelint.config.js' \
-            --exclude='.babelrc' \
-            --exclude='.nvmrc' \
-            ./ package/${{ github.event.repository.name }}/
-
-      # Step 9: Create the TAR.GZ archive
-      - name: Create Tarball
-        run: |
-          cd package && tar -czf ../nextcloud-release.tar.gz ${{ github.event.repository.name }}
-
-      # Step 10: Sign the TAR.GZ file with OpenSSL
-      - name: Sign the TAR.GZ file with OpenSSL
-        run: |
-          openssl dgst -sha512 -sign signing-key.key nextcloud-release.tar.gz | openssl base64 -out nextcloud-release.signature
-
-      # Step 11: Generate Git version information
-      - name: Git Version
-        id: version
-        uses: codacy/git-version@2.7.1
-        with:
-          release-branch: main
-
-      # Step 12: Extract repository description
-      - name: Extract repository description
-        id: repo-description
-        run: |
-          description=$(jq -r '.description' <(curl -s https://api.github.com/repos/${{ github.repository }}))
-          echo "REPO_DESCRIPTION=$description" >> $GITHUB_ENV
-
-      # Step 14: Output the version
-      - name: Use the version
-        run: |
-          echo ${{ steps.version.outputs.version }}
-
-      # Step 15: Copy the package files into the package (this step seems redundant, consider removing)
-      - name: Copy the package files into the package
-        run: |
-          mkdir -p package/${{ github.event.repository.name }}
-          rsync -av --progress --exclude='package' --exclude='.git' ./ package/${{ github.event.repository.name }}/
-
-      # Step 18: Create a new release on GitHub
-      - name: Upload Release
-        uses: ncipollo/release-action@v1.12.0
-        with:
-          tag: v${{ env.NEW_VERSION }}
-          name: Release ${{ env.NEW_VERSION }}
-          draft: false
-          prerelease: false
-
-      - name: Attach tarball to github release
-        uses: svenstaro/upload-release-action@04733e069f2d7f7f0b4aebc4fbdbce8613b03ccd # v2
-        id: attach_to_release
-        with:
-          repo_token: ${{ secrets.GITHUB_TOKEN }}
-          file: nextcloud-release.tar.gz  # Corrected spelling
-          asset_name: ${{ env.APP_NAME }}-${{ env.NEW_VERSION }}.tar.gz
-          tag: v${{ env.NEW_VERSION }}
-          overwrite: true
-
-      - name: Upload app to Nextcloud appstore
-        uses: nextcloud-releases/nextcloud-appstore-push-action@a011fe619bcf6e77ddebc96f9908e1af4071b9c1 # v1
-        with:
-          app_name: ${{ env.APP_NAME }}
-          appstore_token: ${{ secrets.NEXTCLOUD_APPSTORE_TOKEN }}
-          download_url: https://github.com/${{ github.repository }}/releases/download/v${{ env.NEW_VERSION }}/${{ env.APP_NAME }}-${{ env.NEW_VERSION }}.tar.gz
-          app_private_key: ${{ secrets.NEXTCLOUD_SIGNING_KEY }}
-          nightly: false
-
-      - name: Verify version and contents
-        run: |
-          echo "App version: ${{ env.NEW_VERSION }}"
-          echo "Tarball contents:"
-          tar -tvf nextcloud-release.tar.gz
-          echo "info.xml contents:"
-          tar -xOf nextcloud-release.tar.gz ${{ env.APP_NAME }}/appinfo/info.xml
-
-  update-changelog:
-    runs-on: ubuntu-latest
-    steps:
-    
-      - name: Checkout Code
-        uses: actions/checkout@v3
-        with:
-          fetch-depth: 0
-
-      - name: Set app env
-        run: |
-          echo "APP_NAME=${GITHUB_REPOSITORY##*/}" >> $GITHUB_ENV
-  
-      - name: Get current version and increment
-        id: increment_version
-        run: |
-          current_version=$(grep -oP '(?<=<version>)[^<]+' appinfo/info.xml)
-          IFS='.' read -ra version_parts <<< "$current_version"
-          ((version_parts[2]++))
-          new_version="${version_parts[0]}.${version_parts[1]}.${version_parts[2]}"
-          echo "NEW_VERSION=$new_version" >> $GITHUB_ENV
-          echo "new_version=$new_version" >> $GITHUB_OUTPUT
-
-      # Step 13: Run Changelog CI
-      - name: Run Changelog CI
-        if: github.ref == 'refs/heads/main'
-        uses: saadmk11/changelog-ci@v1.1.2
-        with:
-          persist-credentials: true
-          release_version: ${{ env.NEW_VERSION }}
-          config_file: changelog-ci-config.json
->>>>>>> 38d4df29
+name: Release Workflow
+
+on:
+  push:
+    branches:
+      - master
+      - main
+  workflow_dispatch:
+    inputs:
+      version:
+        description: 'Version to release (leave empty to use info.xml version)'
+        required: false
+        default: ''
+
+jobs:
+  release-management:
+    runs-on: ubuntu-latest
+    steps:
+    
+      - name: Checkout Code
+        uses: actions/checkout@v3
+        with:
+          fetch-depth: 0
+          ssh-key: ${{ secrets.DEPLOY_KEY }}
+
+      - name: Set app env
+        run: |
+          echo "APP_NAME=${GITHUB_REPOSITORY##*/}" >> $GITHUB_ENV
+
+      - name: Get current version and increment
+        id: increment_version
+        run: |
+          current_version=$(grep -oP '(?<=<version>)[^<]+' appinfo/info.xml)
+          IFS='.' read -ra version_parts <<< "$current_version"
+          ((version_parts[2]++))
+          new_version="${version_parts[0]}.${version_parts[1]}.${version_parts[2]}"
+          echo "NEW_VERSION=$new_version" >> $GITHUB_ENV
+          echo "new_version=$new_version" >> $GITHUB_OUTPUT
+
+      - name: Update version in info.xml
+        run: |
+          sed -i "s|<version>.*</version>|<version>${{ env.NEW_VERSION }}</version>|" appinfo/info.xml
+
+      - name: Commit version update
+        run: |
+          git config --local user.email "action@github.com"
+          git config --local user.name "GitHub Action"
+          git commit -am "Bump version to ${{ env.NEW_VERSION }}" -m "[skip ci]"
+          git push
+
+      # Step 1: Prepare the signing certificate and key
+      - name: Prepare Signing Certificate and Key
+        run: |
+          echo "${{ secrets.NEXTCLOUD_SIGNING_CERT }}" > signing-cert.crt
+          echo "${{ secrets.NEXTCLOUD_SIGNING_KEY }}" > signing-key.key
+
+      # Step 3: Install Node.js dependencies using npm
+      - name: Install npm dependencies
+        uses: actions/setup-node@v3
+        with:
+          node-version: '18.x' # Specify Node.js version
+
+      # Step 4: Install PHP extensions
+      - name: Set up PHP and install extensions
+        uses: shivammathur/setup-php@v2
+        with:
+          php-version: '8.2'
+          extensions: zip, gd
+
+      # Step 5: Build the node dependencies
+      - run: npm ci
+
+      # Step 6: Build the node dependencies
+      - run: npm run build
+
+      # Step 7: Build composer dependencies
+      - run: composer i --no-dev
+
+      # Step 8: Copy the files into the package directory
+      - name: Copy the package files into the package
+        run: |
+          mkdir -p package/${{ github.event.repository.name }}
+          rsync -av --progress \
+            --exclude='package' \
+            --exclude='.git' \
+            --exclude='.github' \
+            --exclude='.vscode' \
+            --exclude='docker' \
+            --exclude='docs' \
+            --exclude='node_modules' \
+            --exclude='/src' \
+            --exclude='test' \
+            --exclude='package-lock.json' \
+            --exclude='composer.lock' \
+            --exclude='composer-setup.php' \
+            --exclude='.phpunit.result.cache' \
+            --exclude='phpmd.xml' \
+            --exclude='signing-key.key' \
+            --exclude='package.json' \
+            --exclude='composer.json' \
+            --exclude='coverage.txt' \
+            --exclude='signing-cert.crt' \
+            --exclude='docker-compose.yml' \
+            --exclude='webpack.config.js' \
+            --exclude='.prettierrc' \
+            --exclude='psalm.xml' \
+            --exclude='phpunit.xml' \
+            --exclude='tsconfig.json' \
+            --exclude='changelog-ci-config.json' \
+            --exclude='jest.config.js' \
+            --exclude='.gitattributes' \
+            --exclude='.php-cs-fixer.dist.php' \
+            --exclude='.gitignore' \
+            --exclude='.eslintrc.js' \
+            --exclude='stylelint.config.js' \
+            --exclude='.babelrc' \
+            --exclude='.nvmrc' \
+            ./ package/${{ github.event.repository.name }}/
+
+      # Step 9: Create the TAR.GZ archive
+      - name: Create Tarball
+        run: |
+          cd package && tar -czf ../nextcloud-release.tar.gz ${{ github.event.repository.name }}
+
+      # Step 10: Sign the TAR.GZ file with OpenSSL
+      - name: Sign the TAR.GZ file with OpenSSL
+        run: |
+          openssl dgst -sha512 -sign signing-key.key nextcloud-release.tar.gz | openssl base64 -out nextcloud-release.signature
+
+      # Step 11: Generate Git version information
+      - name: Git Version
+        id: version
+        uses: codacy/git-version@2.7.1
+        with:
+          release-branch: main
+
+      # Step 12: Extract repository description
+      - name: Extract repository description
+        id: repo-description
+        run: |
+          description=$(jq -r '.description' <(curl -s https://api.github.com/repos/${{ github.repository }}))
+          echo "REPO_DESCRIPTION=$description" >> $GITHUB_ENV
+
+      # Step 14: Output the version
+      - name: Use the version
+        run: |
+          echo ${{ steps.version.outputs.version }}
+
+      # Step 15: Copy the package files into the package (this step seems redundant, consider removing)
+      - name: Copy the package files into the package
+        run: |
+          mkdir -p package/${{ github.event.repository.name }}
+          rsync -av --progress --exclude='package' --exclude='.git' ./ package/${{ github.event.repository.name }}/
+
+      # Step 18: Create a new release on GitHub
+      - name: Upload Release
+        uses: ncipollo/release-action@v1.12.0
+        with:
+          tag: v${{ env.NEW_VERSION }}
+          name: Release ${{ env.NEW_VERSION }}
+          draft: false
+          prerelease: false
+
+      - name: Attach tarball to github release
+        uses: svenstaro/upload-release-action@04733e069f2d7f7f0b4aebc4fbdbce8613b03ccd # v2
+        id: attach_to_release
+        with:
+          repo_token: ${{ secrets.GITHUB_TOKEN }}
+          file: nextcloud-release.tar.gz  # Corrected spelling
+          asset_name: ${{ env.APP_NAME }}-${{ env.NEW_VERSION }}.tar.gz
+          tag: v${{ env.NEW_VERSION }}
+          overwrite: true
+
+      - name: Upload app to Nextcloud appstore
+        uses: nextcloud-releases/nextcloud-appstore-push-action@a011fe619bcf6e77ddebc96f9908e1af4071b9c1 # v1
+        with:
+          app_name: ${{ env.APP_NAME }}
+          appstore_token: ${{ secrets.NEXTCLOUD_APPSTORE_TOKEN }}
+          download_url: https://github.com/${{ github.repository }}/releases/download/v${{ env.NEW_VERSION }}/${{ env.APP_NAME }}-${{ env.NEW_VERSION }}.tar.gz
+          app_private_key: ${{ secrets.NEXTCLOUD_SIGNING_KEY }}
+          nightly: false
+
+      - name: Verify version and contents
+        run: |
+          echo "App version: ${{ env.NEW_VERSION }}"
+          echo "Tarball contents:"
+          tar -tvf nextcloud-release.tar.gz
+          echo "info.xml contents:"
+          tar -xOf nextcloud-release.tar.gz ${{ env.APP_NAME }}/appinfo/info.xml
+
+  update-changelog:
+    runs-on: ubuntu-latest
+    steps:
+    
+      - name: Checkout Code
+        uses: actions/checkout@v3
+        with:
+          fetch-depth: 0
+
+      - name: Set app env
+        run: |
+          echo "APP_NAME=${GITHUB_REPOSITORY##*/}" >> $GITHUB_ENV
+  
+      - name: Get current version and increment
+        id: increment_version
+        run: |
+          current_version=$(grep -oP '(?<=<version>)[^<]+' appinfo/info.xml)
+          IFS='.' read -ra version_parts <<< "$current_version"
+          ((version_parts[2]++))
+          new_version="${version_parts[0]}.${version_parts[1]}.${version_parts[2]}"
+          echo "NEW_VERSION=$new_version" >> $GITHUB_ENV
+          echo "new_version=$new_version" >> $GITHUB_OUTPUT
+
+      # Step 13: Run Changelog CI
+      - name: Run Changelog CI
+        if: github.ref == 'refs/heads/main'
+        uses: saadmk11/changelog-ci@v1.1.2
+        with:
+          persist-credentials: true
+          release_version: ${{ env.NEW_VERSION }}
+          config_file: changelog-ci-config.json