<?php

namespace OCA\ZaakAfhandelApp\Controller;

use GuzzleHttp\Client;
use OCA\ZaakAfhandelApp\Service\CallService;
use OCP\AppFramework\Controller;
use OCP\AppFramework\Http\TemplateResponse;
use OCP\AppFramework\Http\JSONResponse;
use OCP\IAppConfig;
use OCP\IRequest;

class TakenController extends Controller
{
    const TEST_ARRAY = [
        "5137a1e5-b54d-43ad-abd1-4b5bff5fcd3f" => [
            "id" => "5137a1e5-b54d-43ad-abd1-4b5bff5fcd3f",
            "title" => "Onderzoek naar Markttrends",
            "zaak" => "5137a1e5-b54d-43ad-abd1-4b5bff5fcd3f",
            "type" => "Onderzoek",
            "status" => "open",
            "onderwerp" => "Analyse van de huidige markttrends en voorspellingen voor het komende jaar.",
            "toelichting" => "Dit onderzoek richt zich op het analyseren van de huidige markttrends in de technologie-sector. Het bevat gedetailleerde gegevens en grafieken die de groei en dalingen in verschillende sub-sectoren weergeven, evenals voorspellingen voor de komende 12 maanden.",
            "actie" => "Verzamelen van gegevens, opstellen van rapporten, presenteren aan het management."
        ],
        "4c3edd34-a90d-4d2a-8894-adb5836ecde8" => [
            "id" => "4c3edd34-a90d-4d2a-8894-adb5836ecde8",
            "title" => "Ontwikkeling van Nieuw Product",
            "zaak" => "4c3edd34-a90d-4d2a-8894-adb5836ecde8",
            "type" => "Ontwikkeling",
            "status" => "ingediend",
            "onderwerp" => "Concept en ontwikkeling van een nieuw innovatief product voor de consumentenmarkt.",
            "toelichting" => "Dit project omvat de conceptfase en de vroege ontwikkeling van een nieuw product dat gericht is op het verbeteren van de consumentenervaring in de smart home sector. Het omvat marktonderzoek, productontwerp en het ontwikkelen van een prototype.",
            "actie" => "Uitvoeren van marktonderzoek, samenwerken met het designteam, ontwikkelen van een prototype, testen van het product."
        ],
        "15551d6f-44e3-43f3-a9d2-59e583c91eb0" => [
            "id" => "15551d6f-44e3-43f3-a9d2-59e583c91eb0",
            "title" => "Interne Audit",
            "zaak" => "15551d6f-44e3-43f3-a9d2-59e583c91eb0",
            "type" => "Audit",
            "status" => "verwerkt",
            "onderwerp" => "Uitvoering van een interne audit om de naleving van kwaliteitsnormen te controleren.",
            "toelichting" => "Deze taak omvat het uitvoeren van een gedetailleerde interne audit van de bedrijfsprocessen om te controleren of alle afdelingen voldoen aan de vastgestelde kwaliteitsnormen. De bevindingen worden gedocumenteerd en er worden aanbevelingen gedaan voor verbeteringen.",
            "actie" => "Voorbereiden van auditchecklist, uitvoeren van audits, rapporteren van bevindingen, aanbevelen van verbeteringen."
        ],
        "0a3a0ffb-dc03-4aae-b207-0ed1502e60da" => [
            "id" => "0a3a0ffb-dc03-4aae-b207-0ed1502e60da",
            "title" => "Marketingcampagne voor Nieuwe Productlijn",
            "zaak" => "0a3a0ffb-dc03-4aae-b207-0ed1502e60da",
            "type" => "Campagne",
            "status" => "gesloten",
            "onderwerp" => "Ontwikkeling en lancering van een marketingcampagne voor een nieuwe productlijn.",
            "toelichting" => "Deze taak omvat het plannen en uitvoeren van een marketingcampagne voor de lancering van een nieuwe productlijn. Het omvat het bepalen van de doelgroep, het ontwikkelen van marketingmateriaal, het inzetten van verschillende marketingkanalen en het monitoren van de resultaten.",
            "actie" => "Bepalen van doelgroep, ontwikkelen van marketingmateriaal, uitvoeren van campagne, analyseren van resultaten."
        ]
    ];

    public function __construct(
        $appName,
        IRequest $request,
        private readonly IAppConfig $config
    ) {
        parent::__construct($appName, $request);
    }

<<<<<<< HEAD
    /**
     * This returns the template of the main app's page
     * It adds some data to the template (app version)
     *
     * @NoAdminRequired
     * @NoCSRFRequired
     *
     * @return TemplateResponse
     */
    public function page(): TemplateResponse
    {
=======
	/**
	 * This returns the template of the main app's page
	 * It adds some data to the template (app version)
	 *
	 * @NoAdminRequired
	 * @NoCSRFRequired
	 *
	 * @return TemplateResponse
	 */
	public function page(): TemplateResponse
	{
>>>>>>> df8b63a0
        return new TemplateResponse(
            //Application::APP_ID,
            'zaakafhandelapp',
            'index',
            []
        );
<<<<<<< HEAD
    }


    /**
     * Return (and serach) all objects
     * 
     * @NoAdminRequired
     * @NoCSRFRequired
     *
     * @return JSONResponse
     */
    public function index(): JSONResponse
    {
        $results = ["results" => self::TEST_ARRAY];
        return new JSONResponse($results);
    }

    /**
     * Read a single object
     * 
     * @NoAdminRequired
     * @NoCSRFRequired
     *
     * @return JSONResponse
     */
    public function show(string $id): JSONResponse
    {
        $result = self::TEST_ARRAY[$id];
        return new JSONResponse($result);
    }
=======
	}

	/**
	 * Return (and serach) all objects
	 *
	 * @NoAdminRequired
	 * @NoCSRFRequired
	 *
	 * @return JSONResponse
	 */
	public function index(CallService $klantenService): JSONResponse
	{
		// Latere zorg
		$query= $this->request->getParams();

		$results = $klantenService->index(source: 'klanten', endpoint: 'taken');
		return new JSONResponse($results);
	}

	/**
	 * Read a single object
	 *
	 * @NoAdminRequired
	 * @NoCSRFRequired
	 *
	 * @return JSONResponse
	 */
	public function show(string $id, CallService $klantenService): JSONResponse
	{
		// Latere zorg
		$query= $this->request->getParams();
>>>>>>> df8b63a0

		$results = $klantenService->show(source: 'klanten', endpoint: 'taken', id: $id);
		return new JSONResponse($results);
	}

<<<<<<< HEAD
    /**
     * Creatue an object
     * 
     * @NoAdminRequired
     * @NoCSRFRequired
     *
     * @return JSONResponse
     */
    public function create(): JSONResponse
    {
        // get post from requests
        return new JSONResponse([]);
    }

    /**
     * Update an object
     * 
     * @NoAdminRequired
     * @NoCSRFRequired
     *
     * @return JSONResponse
     */
    public function update(string $id): JSONResponse
    {
        $result = self::TEST_ARRAY[$id];
        return new JSONResponse($result);
    }

    /**
     * Delate an object
     * 
     * @NoAdminRequired
     * @NoCSRFRequired
     *
     * @return JSONResponse
     */
    public function destroy(string $id): JSONResponse
    {
        return new JSONResponse([]);
    }
=======

	/**
	 * Creatue an object
	 *
	 * @NoAdminRequired
	 * @NoCSRFRequired
	 *
	 * @return JSONResponse
	 */
	public function create(CallService $callService): JSONResponse
	{
		// get post from requests
		$body = $this->request->getParams();
		$results = $callService->create(source: 'klanten', endpoint: 'taken', data: $body);
		return new JSONResponse($results);
	}

	/**
	 * Update an object
	 *
	 * @NoAdminRequired
	 * @NoCSRFRequired
	 *
	 * @return JSONResponse
	 */
	public function update(string $id, CallService $callService): JSONResponse
	{
		$body = $this->request->getParams();
		$results = $callService->update(source: 'klanten', endpoint: 'taken', data: $body, id: $id);
		return new JSONResponse($results);
	}

	/**
	 * Delate an object
	 *
	 * @NoAdminRequired
	 * @NoCSRFRequired
	 *
	 * @return JSONResponse
	 */
	public function destroy(string $id, CallService $callService): JSONResponse
	{
		$callService->destroy(source: 'klanten', endpoint: 'taken', id: $id);

		return new JsonResponse([]);
	}
>>>>>>> df8b63a0
}<|MERGE_RESOLUTION|>--- conflicted
+++ resolved
@@ -63,19 +63,6 @@
         parent::__construct($appName, $request);
     }
 
-<<<<<<< HEAD
-    /**
-     * This returns the template of the main app's page
-     * It adds some data to the template (app version)
-     *
-     * @NoAdminRequired
-     * @NoCSRFRequired
-     *
-     * @return TemplateResponse
-     */
-    public function page(): TemplateResponse
-    {
-=======
 	/**
 	 * This returns the template of the main app's page
 	 * It adds some data to the template (app version)
@@ -87,45 +74,12 @@
 	 */
 	public function page(): TemplateResponse
 	{
->>>>>>> df8b63a0
         return new TemplateResponse(
             //Application::APP_ID,
             'zaakafhandelapp',
             'index',
             []
         );
-<<<<<<< HEAD
-    }
-
-
-    /**
-     * Return (and serach) all objects
-     * 
-     * @NoAdminRequired
-     * @NoCSRFRequired
-     *
-     * @return JSONResponse
-     */
-    public function index(): JSONResponse
-    {
-        $results = ["results" => self::TEST_ARRAY];
-        return new JSONResponse($results);
-    }
-
-    /**
-     * Read a single object
-     * 
-     * @NoAdminRequired
-     * @NoCSRFRequired
-     *
-     * @return JSONResponse
-     */
-    public function show(string $id): JSONResponse
-    {
-        $result = self::TEST_ARRAY[$id];
-        return new JSONResponse($result);
-    }
-=======
 	}
 
 	/**
@@ -157,54 +111,11 @@
 	{
 		// Latere zorg
 		$query= $this->request->getParams();
->>>>>>> df8b63a0
 
 		$results = $klantenService->show(source: 'klanten', endpoint: 'taken', id: $id);
 		return new JSONResponse($results);
 	}
 
-<<<<<<< HEAD
-    /**
-     * Creatue an object
-     * 
-     * @NoAdminRequired
-     * @NoCSRFRequired
-     *
-     * @return JSONResponse
-     */
-    public function create(): JSONResponse
-    {
-        // get post from requests
-        return new JSONResponse([]);
-    }
-
-    /**
-     * Update an object
-     * 
-     * @NoAdminRequired
-     * @NoCSRFRequired
-     *
-     * @return JSONResponse
-     */
-    public function update(string $id): JSONResponse
-    {
-        $result = self::TEST_ARRAY[$id];
-        return new JSONResponse($result);
-    }
-
-    /**
-     * Delate an object
-     * 
-     * @NoAdminRequired
-     * @NoCSRFRequired
-     *
-     * @return JSONResponse
-     */
-    public function destroy(string $id): JSONResponse
-    {
-        return new JSONResponse([]);
-    }
-=======
 
 	/**
 	 * Creatue an object
@@ -251,5 +162,4 @@
 
 		return new JsonResponse([]);
 	}
->>>>>>> df8b63a0
 }