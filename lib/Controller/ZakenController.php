<?php

namespace OCA\ZaakAfhandelApp\Controller;

use GuzzleHttp\Client;
use OCA\ZaakAfhandelApp\Service\CallService;
use OCP\AppFramework\Controller;
use OCP\AppFramework\Http\TemplateResponse;
use OCP\AppFramework\Http\JSONResponse;
use OCP\IAppConfig;
use OCP\IRequest;

/**
 * Geeft invulling aan https://vng-realisatie.github.io/gemma-zaken/standaard/zaken/
 */
class ZakenController extends Controller
{
    const TEST_ARRAY = [
        "5137a1e5-b54d-43ad-abd1-4b5bff5fcd3f" => [
            "url" => "http://example.com",
            "uuid" => "5137a1e5-b54d-43ad-abd1-4b5bff5fcd3f",
            "identificatie" => "ZAAK-2024-1",
            "bronorganisatie" => "string",
            "omschrijving" => "Deze zaak gaat over een andere zaak",
            "toelichting" => "Deze zaak is aangemaakt als een test object, dit test object gaat over de properties van een ander test object. Dit andere test object is nog niet aangemaakt dus dat moet nog gebeuren. Als u dat wilt doen mag dat",
            "zaaktype" => "0a3a0ffb-dc03-4aae-b207-0ed1502e60da",
            "archiefstatus" => "nog_te_archiveren",
            "registratiedatum" => "2019-08-24",
            "verantwoordelijkeOrganisatie" => "string",
            "startdatum" => "2019-08-24",
            "einddatum" => "2019-08-24",
            "einddatumGepland" => "2019-08-24",
            "uiterlijkeEinddatumAfdoening" => "2019-08-24",
            "publicatiedatum" => "2019-08-24",
            "communicatiekanaal" => "http://example.com",
            "betalingsindicatie" => "nvt",
            "betalingsindicatieWeergave" => "string",
            "laatsteBetaaldatum" => "2019-08-24T14:15:22Z",
            "selectielijstklasse" => "http://example.com",
            "hoofdzaak" => "http://example.com",

        ],
        "4c3edd34-a90d-4d2a-8894-adb5836ecde8" => [
            "url" => "http://example.com",
            "uuid" => "4c3edd34-a90d-4d2a-8894-adb5836ecde8",
            "identificatie" => "ZAAK-2024-2",
            "bronorganisatie" => "string",
            "omschrijving" => "Zaak 2",
            "toelichting" => "string",
            "zaaktype" => "0a3a0ffb-dc03-4aae-b207-0ed1502e60da",
            "archiefstatus" => "gearchiveerd",            
            "registratiedatum" => "2019-08-24",
            "verantwoordelijkeOrganisatie" => "string",
            "startdatum" => "2019-08-24",
            "einddatum" => "2019-08-24",
            "einddatumGepland" => "2019-08-24",
            "uiterlijkeEinddatumAfdoening" => "2019-08-24",
            "publicatiedatum" => "2019-08-24",
            "communicatiekanaal" => "http://example.com",
            "betalingsindicatie" => "nvt",
            "betalingsindicatieWeergave" => "string",
            "laatsteBetaaldatum" => "2019-08-24T14:15:22Z",
            "selectielijstklasse" => "http://example.com",
            "hoofdzaak" => "http://example.com",
        ],
        "15551d6f-44e3-43f3-a9d2-59e583c91eb0" => [
            "url" => "http://example.com",
            "uuid" => "15551d6f-44e3-43f3-a9d2-59e583c91eb0",
            "identificatie" => "ZAAK-2024-3",
            "bronorganisatie" => "string",
            "omschrijving" => "Zaak 3",
            "toelichting" => "string",
            "zaaktype" => "0a3a0ffb-dc03-4aae-b207-0ed1502e60da",
            "archiefstatus" => "gearchiveerd_procestermijn_onbekend",            
            "registratiedatum" => "2019-08-24",
            "verantwoordelijkeOrganisatie" => "string",
            "startdatum" => "2019-08-24",
            "einddatum" => "2019-08-24",
            "einddatumGepland" => "2019-08-24",
            "uiterlijkeEinddatumAfdoening" => "2019-08-24",
            "publicatiedatum" => "2019-08-24",
            "communicatiekanaal" => "http://example.com",
            "betalingsindicatie" => "nvt",
            "betalingsindicatieWeergave" => "string",
            "laatsteBetaaldatum" => "2019-08-24T14:15:22Z",
            "selectielijstklasse" => "http://example.com",
            "hoofdzaak" => "http://example.com",
        ],
        "0a3a0ffb-dc03-4aae-b207-0ed1502e60da" => [
            "url" => "http://example.com",
            "uuid" => "0a3a0ffb-dc03-4aae-b207-0ed1502e60da",
            "identificatie" => "ZAAK-2024-4",
            "bronorganisatie" => "string",
            "omschrijving" => "Zaak 4",
            "toelichting" => "string",
            "zaaktype" => "0a3a0ffb-dc03-4aae-b207-0ed1502e60da",
            "archiefstatus" => "overgedragen",            
            "registratiedatum" => "2019-08-24",
            "verantwoordelijkeOrganisatie" => "string",
            "startdatum" => "2019-08-24",
            "einddatum" => "2019-08-24",
            "einddatumGepland" => "2019-08-24",
            "uiterlijkeEinddatumAfdoening" => "2019-08-24",
            "publicatiedatum" => "2019-08-24",
            "communicatiekanaal" => "http://example.com",
            "betalingsindicatie" => "nvt",
            "betalingsindicatieWeergave" => "string",
            "laatsteBetaaldatum" => "2019-08-24T14:15:22Z",
            "selectielijstklasse" => "http://example.com",
            "hoofdzaak" => "http://example.com",
        ]
    ];

    public function __construct(
        $appName,
        IRequest $request,
        private readonly IAppConfig $config
    ) {
        parent::__construct($appName, $request);
    }

<<<<<<< HEAD
	/**
	 * This returns the template of the main app's page
	 * It adds some data to the template (app version)
	 *
	 * @NoAdminRequired
	 * @NoCSRFRequired
	 *
	 * @return TemplateResponse
	 */
	public function page(): TemplateResponse
	{
=======
    /**
     * This returns the template of the main app's page
     * It adds some data to the template (app version)
     *
     * @NoAdminRequired
     * @NoCSRFRequired
     *
     * @return TemplateResponse
     */
    public function page(): TemplateResponse
    {
>>>>>>> 2dfc3478
        return new TemplateResponse(
            //Application::APP_ID,
            'zaakafhandelapp',
            'index',
            []
        );
<<<<<<< HEAD
	}

	/**
	 * Return (and serach) all objects
	 *
	 * @NoAdminRequired
	 * @NoCSRFRequired
	 *
	 * @return JSONResponse
	 */
	public function index(CallService $callService): JSONResponse
	{
		// Latere zorg
		$query= $this->request->getParams();

		$results = $callService->index(source: 'zrc', endpoint: 'zaken');
		return new JSONResponse($results);
	}

	/**
	 * Read a single object
	 *
	 * @NoAdminRequired
	 * @NoCSRFRequired
	 *
	 * @return JSONResponse
	 */
	public function show(string $id, CallService $callService): JSONResponse
	{
		// Latere zorg
		$query= $this->request->getParams();

		$results = $callService->show(source: 'zrc', endpoint: 'zaken', id: $id);
		return new JSONResponse($results);
	}


	/**
	 * Creatue an object
	 *
	 * @NoAdminRequired
	 * @NoCSRFRequired
	 *
	 * @return JSONResponse
	 */
	public function create(CallService $callService): JSONResponse
	{
		// get post from requests
		$body = $this->request->getParams();
		$results = $callService->create(source: 'zrc', endpoint: 'zaken', data: $body);
		return new JSONResponse($results);
	}

	/**
	 * Update an object
	 *
	 * @NoAdminRequired
	 * @NoCSRFRequired
	 *
	 * @return JSONResponse
	 */
	public function update(string $id, CallService $callService): JSONResponse
	{
		$body = $this->request->getParams();
		$results = $callService->update(source: 'zrc', endpoint: 'zaken', data: $body, id: $id);
		return new JSONResponse($results);
	}

	/**
	 * Delate an object
	 *
	 * @NoAdminRequired
	 * @NoCSRFRequired
	 *
	 * @return JSONResponse
	 */
	public function destroy(string $id, CallService $callService): JSONResponse
	{
		$callService->destroy(source: 'zrc', endpoint: 'zaken', id: $id);

		return new JsonResponse([]);
	}

=======
    }


    /**
     * Return (and serach) all Zaak
     * 
     * @NoAdminRequired
     * @NoCSRFRequired
     *
     * @return JSONResponse
     */
    public function index(): JSONResponse
    {
        $results = ["results" => self::TEST_ARRAY];
        return new JSONResponse($results);
    }

    /**
     * Read a single Zaak
     * 
     * @NoAdminRequired
     * @NoCSRFRequired
     *
     * @return JSONResponse
     */
    public function show(string $id): JSONResponse
    {
        $result = self::TEST_ARRAY[$id];
        return new JSONResponse($result);
    }


    /**
     * Creatue an Zaak
     * 
     * @NoAdminRequired
     * @NoCSRFRequired
     *
     * @return JSONResponse
     */
    public function create(): JSONResponse
    {
        // get post from requests
        return new JSONResponse([]);
    }

    /**
     * Update an Zaak
     * 
     * @NoAdminRequired
     * @NoCSRFRequired
     *
     * @return JSONResponse
     */
    public function update(string $id): JSONResponse
    {
        $result = self::TEST_ARRAY[$id];
        return new JSONResponse($result);
    }

    /**
     * Delate an Zaak
     * 
     * @NoAdminRequired
     * @NoCSRFRequired
     *
     * @return JSONResponse
     */
    public function destroy(string $id): JSONResponse
    {
        return new JSONResponse([]);
    }
>>>>>>> 2dfc3478
}<|MERGE_RESOLUTION|>--- conflicted
+++ resolved
@@ -119,19 +119,6 @@
         parent::__construct($appName, $request);
     }
 
-<<<<<<< HEAD
-	/**
-	 * This returns the template of the main app's page
-	 * It adds some data to the template (app version)
-	 *
-	 * @NoAdminRequired
-	 * @NoCSRFRequired
-	 *
-	 * @return TemplateResponse
-	 */
-	public function page(): TemplateResponse
-	{
-=======
     /**
      * This returns the template of the main app's page
      * It adds some data to the template (app version)
@@ -143,15 +130,13 @@
      */
     public function page(): TemplateResponse
     {
->>>>>>> 2dfc3478
         return new TemplateResponse(
             //Application::APP_ID,
             'zaakafhandelapp',
             'index',
             []
         );
-<<<<<<< HEAD
-	}
+    }
 
 	/**
 	 * Return (and serach) all objects
@@ -234,78 +219,4 @@
 		return new JsonResponse([]);
 	}
 
-=======
-    }
-
-
-    /**
-     * Return (and serach) all Zaak
-     * 
-     * @NoAdminRequired
-     * @NoCSRFRequired
-     *
-     * @return JSONResponse
-     */
-    public function index(): JSONResponse
-    {
-        $results = ["results" => self::TEST_ARRAY];
-        return new JSONResponse($results);
-    }
-
-    /**
-     * Read a single Zaak
-     * 
-     * @NoAdminRequired
-     * @NoCSRFRequired
-     *
-     * @return JSONResponse
-     */
-    public function show(string $id): JSONResponse
-    {
-        $result = self::TEST_ARRAY[$id];
-        return new JSONResponse($result);
-    }
-
-
-    /**
-     * Creatue an Zaak
-     * 
-     * @NoAdminRequired
-     * @NoCSRFRequired
-     *
-     * @return JSONResponse
-     */
-    public function create(): JSONResponse
-    {
-        // get post from requests
-        return new JSONResponse([]);
-    }
-
-    /**
-     * Update an Zaak
-     * 
-     * @NoAdminRequired
-     * @NoCSRFRequired
-     *
-     * @return JSONResponse
-     */
-    public function update(string $id): JSONResponse
-    {
-        $result = self::TEST_ARRAY[$id];
-        return new JSONResponse($result);
-    }
-
-    /**
-     * Delate an Zaak
-     * 
-     * @NoAdminRequired
-     * @NoCSRFRequired
-     *
-     * @return JSONResponse
-     */
-    public function destroy(string $id): JSONResponse
-    {
-        return new JSONResponse([]);
-    }
->>>>>>> 2dfc3478
 }