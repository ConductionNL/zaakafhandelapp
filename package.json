<<<<<<< HEAD
{
  "name": "zaakafhandelapp",
  "version": "1.0.0",
  "license": "AGPL-3.0-or-later",
  "engines": {
    "node": "^20.0.0",
    "npm": "^10.0.0"
  },
  "scripts": {
    "build": "NODE_ENV=production webpack --config webpack.config.js --progress",
    "dev": "NODE_ENV=development webpack --config webpack.config.js --progress",
    "watch": "NODE_ENV=development webpack --config webpack.config.js --progress --watch",
    "lint": "eslint src",
    "lint-fix": "npm run lint -- --fix",
    "stylelint": "stylelint src/**/*.vue src/**/*.scss src/**/*.css"
  },
  "browserslist": [
    "extends @nextcloud/browserslist-config"
  ],
  "dependencies": {
    "@fortawesome/fontawesome-svg-core": "^6.5.2",
    "@fortawesome/free-solid-svg-icons": "^6.5.2",
    "@nextcloud/axios": "^2.5.0",
    "@nextcloud/dialogs": "^3.2.0",
    "@nextcloud/initial-state": "^2.2.0",
    "@nextcloud/l10n": "^2.0.1",
    "@nextcloud/router": "^2.0.1",
    "@nextcloud/vue": "^8.12.0",
    "@vueuse/core": "^10.11.0",
    "apexcharts": "^3.50.0",
    "axios": "^1.7.3",
    "bootstrap-vue": "^2.23.1",
    "css-loader": "^6.8.1",
    "lodash": "^4.17.21",
    "pinia": "^2.1.7",
    "remark-cli": "^12.0.1",
    "remark-lint-list-item-indent": "^4.0.0",
    "remark-preset-lint-consistent": "^6.0.0",
    "remark-preset-lint-recommended": "^7.0.0",
    "style-loader": "^3.3.3",
    "vue": "^2.7.14",
    "vue-apexcharts": "^1.6.2",
    "vue-loader": "^15.11.1 <16.0.0",
    "vue-loading-overlay": "^3.4.3",
    "vue-material-design-icons": "^5.3.0",
    "vue-template-compiler": "^2.7.16",
    "zod": "^3.23.8"
  },
  "devDependencies": {
    "@babel/preset-env": "^7.25.3",
    "@nextcloud/browserslist-config": "^3.0.1",
    "@nextcloud/eslint-config": "^8.4.1",
    "@nextcloud/stylelint-config": "^2.4.0",
    "@nextcloud/webpack-vue-config": "^6.0.1",
    "@pinia/testing": "^0.1.3",
    "@types/jest": "^29.5.12",
    "@types/node": "^20.14.12",
    "@vue/test-utils": "^2.4.6",
    "@vue/vue2-jest": "^29.0.0",
    "eslint": "^8.57.0",
    "eslint-webpack-plugin": "^4.2.0",
    "jest": "^29.0.0",
    "jest-environment-jsdom": "^29.7.0",
    "jest-transform-stub": "^2.0.0",
    "stylelint-webpack-plugin": "^5.0.1",
    "ts-jest": "^29.2.3",
    "ts-loader": "^9.5.1",
    "typescript": "^5.5.4",
    "vue-jest": "^3.0.7"
  }
}
=======
{
    "name": "zaakafhandelapp",
    "version": "1.0.0",
    "license": "AGPL-3.0-or-later",
    "scripts": {
        "build": "NODE_ENV=production webpack --config webpack.config.js --progress",
        "dev": "NODE_ENV=development webpack --config webpack.config.js --progress",
        "watch": "NODE_ENV=development webpack --config webpack.config.js --progress --watch",
        "lint": "eslint src",
        "lint-fix": "npm run lint -- --fix",
        "test": "jest --silent",
        "test-coverage": "jest --silent --coverage",
        "stylelint": "stylelint src/**/*.vue src/**/*.scss src/**/*.css"
    },
    "browserslist": [
        "extends @nextcloud/browserslist-config"
    ],
    "dependencies": {
        "@fortawesome/fontawesome-svg-core": "^6.5.2",
        "@fortawesome/free-solid-svg-icons": "^6.5.2",
        "@nextcloud/axios": "^2.5.0",
        "@nextcloud/dialogs": "^3.2.0",
        "@nextcloud/initial-state": "^2.2.0",
        "@nextcloud/l10n": "^2.0.1",
        "@nextcloud/router": "^2.0.1",
        "@nextcloud/vue": "^8.12.0",
        "bootstrap-vue": "^2.23.1",
        "pinia": "^2.2.4",
        "vue": "^2.7.14",
        "vue-loading-overlay": "^3.4.3",
        "vue-material-design-icons": "^5.3.0",
        "zod": "^3.23.8"
    },
    "devDependencies": {
        "@babel/preset-env": "^7.25.3",
        "@nextcloud/browserslist-config": "^3.0.1",
        "@nextcloud/eslint-config": "^8.4.1",
        "@nextcloud/stylelint-config": "^2.4.0",
        "@nextcloud/webpack-vue-config": "^6.0.1",
        "@pinia/testing": "^0.1.3",
        "@types/jest": "^29.5.12",
        "@types/node": "^20.14.12",
        "@vue/test-utils": "^2.4.6",
        "@vue/vue2-jest": "^29.0.0",
        "eslint": "^8.57.0",
        "eslint-webpack-plugin": "^4.2.0",
        "jest": "^29.0.0",
        "jest-environment-jsdom": "^29.7.0",
        "jest-transform-stub": "^2.0.0",
        "stylelint-webpack-plugin": "^5.0.1",
        "ts-jest": "^29.2.3",
        "ts-loader": "^9.5.1",
        "typescript": "^5.5.4",
        "vue-jest": "^3.0.7"
    }
}
>>>>>>> f563834c
<|MERGE_RESOLUTION|>--- conflicted
+++ resolved
@@ -1,76 +1,3 @@
-<<<<<<< HEAD
-{
-  "name": "zaakafhandelapp",
-  "version": "1.0.0",
-  "license": "AGPL-3.0-or-later",
-  "engines": {
-    "node": "^20.0.0",
-    "npm": "^10.0.0"
-  },
-  "scripts": {
-    "build": "NODE_ENV=production webpack --config webpack.config.js --progress",
-    "dev": "NODE_ENV=development webpack --config webpack.config.js --progress",
-    "watch": "NODE_ENV=development webpack --config webpack.config.js --progress --watch",
-    "lint": "eslint src",
-    "lint-fix": "npm run lint -- --fix",
-    "stylelint": "stylelint src/**/*.vue src/**/*.scss src/**/*.css"
-  },
-  "browserslist": [
-    "extends @nextcloud/browserslist-config"
-  ],
-  "dependencies": {
-    "@fortawesome/fontawesome-svg-core": "^6.5.2",
-    "@fortawesome/free-solid-svg-icons": "^6.5.2",
-    "@nextcloud/axios": "^2.5.0",
-    "@nextcloud/dialogs": "^3.2.0",
-    "@nextcloud/initial-state": "^2.2.0",
-    "@nextcloud/l10n": "^2.0.1",
-    "@nextcloud/router": "^2.0.1",
-    "@nextcloud/vue": "^8.12.0",
-    "@vueuse/core": "^10.11.0",
-    "apexcharts": "^3.50.0",
-    "axios": "^1.7.3",
-    "bootstrap-vue": "^2.23.1",
-    "css-loader": "^6.8.1",
-    "lodash": "^4.17.21",
-    "pinia": "^2.1.7",
-    "remark-cli": "^12.0.1",
-    "remark-lint-list-item-indent": "^4.0.0",
-    "remark-preset-lint-consistent": "^6.0.0",
-    "remark-preset-lint-recommended": "^7.0.0",
-    "style-loader": "^3.3.3",
-    "vue": "^2.7.14",
-    "vue-apexcharts": "^1.6.2",
-    "vue-loader": "^15.11.1 <16.0.0",
-    "vue-loading-overlay": "^3.4.3",
-    "vue-material-design-icons": "^5.3.0",
-    "vue-template-compiler": "^2.7.16",
-    "zod": "^3.23.8"
-  },
-  "devDependencies": {
-    "@babel/preset-env": "^7.25.3",
-    "@nextcloud/browserslist-config": "^3.0.1",
-    "@nextcloud/eslint-config": "^8.4.1",
-    "@nextcloud/stylelint-config": "^2.4.0",
-    "@nextcloud/webpack-vue-config": "^6.0.1",
-    "@pinia/testing": "^0.1.3",
-    "@types/jest": "^29.5.12",
-    "@types/node": "^20.14.12",
-    "@vue/test-utils": "^2.4.6",
-    "@vue/vue2-jest": "^29.0.0",
-    "eslint": "^8.57.0",
-    "eslint-webpack-plugin": "^4.2.0",
-    "jest": "^29.0.0",
-    "jest-environment-jsdom": "^29.7.0",
-    "jest-transform-stub": "^2.0.0",
-    "stylelint-webpack-plugin": "^5.0.1",
-    "ts-jest": "^29.2.3",
-    "ts-loader": "^9.5.1",
-    "typescript": "^5.5.4",
-    "vue-jest": "^3.0.7"
-  }
-}
-=======
 {
     "name": "zaakafhandelapp",
     "version": "1.0.0",
@@ -126,5 +53,4 @@
         "typescript": "^5.5.4",
         "vue-jest": "^3.0.7"
     }
-}
->>>>>>> f563834c
+}